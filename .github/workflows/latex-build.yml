---
name: Build LaTeX PDF

"on":
  push:
    branches: [main]
  pull_request:
    branches: [main]

jobs:
  build:
    runs-on: ubuntu-latest
    steps:
      - name: Checkout repository
        uses: actions/checkout@v4

      - name: Set up Python
        uses: actions/setup-python@v4
        with:
          python-version: '3.x'

      - name: Install Python dependencies
        run: |
          pip install chardet

      - name: Run LaTeX syntax validation
        run: |
          python3 validate_latex_syntax.py

      - name: Run CTMM Build System Check
        run: |
          python3 ctmm_build.py

      - name: Set up LaTeX
<<<<<<< HEAD
        uses: dante-ev/latex-action@v2.0.0
=======
copilot/fix-292
        uses: dante-ev/latex-action@v2.0.0

copilot/fix-290
        uses: dante-ev/latex-action@v2.0.0

        uses: dante-ev/latex-action@latest
main
main
>>>>>>> 55c857ac
        with:
          root_file: main.tex
          args: -pdf -interaction=nonstopmode -halt-on-error -shell-escape
          extra_system_packages: |
            texlive-lang-german
            texlive-fonts-recommended
            texlive-latex-recommended
            texlive-fonts-extra
            texlive-latex-extra
            texlive-science

      - name: Upload PDF artifact
        uses: actions/upload-artifact@v4
        with:
          name: CTMM_PDF
          path: main.pdf

      - name: Upload build logs (on failure)
        if: failure()
        uses: actions/upload-artifact@v4
        with:
          name: build_logs
          path: |
            *.log
            build_error_*.log
            build_system.log<|MERGE_RESOLUTION|>--- conflicted
+++ resolved
@@ -32,9 +32,9 @@
           python3 ctmm_build.py
 
       - name: Set up LaTeX
-<<<<<<< HEAD
+copilot/fix-288
         uses: dante-ev/latex-action@v2.0.0
-=======
+
 copilot/fix-292
         uses: dante-ev/latex-action@v2.0.0
 
@@ -44,7 +44,7 @@
         uses: dante-ev/latex-action@latest
 main
 main
->>>>>>> 55c857ac
+main
         with:
           root_file: main.tex
           args: -pdf -interaction=nonstopmode -halt-on-error -shell-escape
