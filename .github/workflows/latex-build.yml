--- conflicted
+++ resolved
@@ -32,7 +32,7 @@
           python3 ctmm_build.py
 
       - name: Set up LaTeX
-<<<<<<< HEAD
+copilot/fix-69
 copilot/fix-69
         uses: dante-ev/latex-action@v2.0.0
 
@@ -54,9 +54,9 @@
 main
 main
 main
-=======
+
         uses: dante-ev/latex-action@latest
->>>>>>> 47f48e8b
+main
         with:
           root_file: main.tex
           args: -pdf -interaction=nonstopmode -halt-on-error -shell-escape
