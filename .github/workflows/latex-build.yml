name: Build LaTeX PDF

"on":
  push:
    branches: [main]
  pull_request:
    branches: [main]

concurrency:
  group: ${{ github.workflow }}-${{ github.ref }}
  cancel-in-progress: true

permissions:
  contents: read
  actions: write

jobs:
  build:
    runs-on: ubuntu-latest
    steps:
      - name: Checkout repository
        timeout-minutes: 5
        uses: actions/checkout@v4

      - name: Set up Python
        timeout-minutes: 5
        uses: actions/setup-python@v4
        with:
          python-version: '3.x'

      - name: Install Python dependencies
        timeout-minutes: 5
        run: |
          echo "📦 Installing Python dependencies..."
          pip install chardet pyyaml
          echo "✅ Python dependencies installed successfully"

      - name: Run LaTeX syntax validation
        timeout-minutes: 5
        run: |
          echo "🔍 Starting LaTeX syntax validation..."
          python3 validate_latex_syntax.py
<<<<<<< HEAD

=======
          echo "✅ LaTeX syntax validation completed successfully"
          
>>>>>>> cdace24a
      - name: Run CTMM Build System Check
        timeout-minutes: 10
        run: |
          echo "🔧 Starting CTMM build system check..."
          python3 ctmm_build.py
<<<<<<< HEAD

      - name: Run Enhanced Build Management
        run: |
          echo "🚀 Running enhanced CTMM build management..."
          python3 ctmm_build.py --enhanced

=======
          echo "✅ CTMM build system check completed successfully"
          
>>>>>>> cdace24a
      - name: Run comprehensive CI validation
        timeout-minutes: 10
        run: |
          echo "📋 Starting comprehensive CI validation..."
          python3 test_issue_743_validation.py
<<<<<<< HEAD

=======
          echo "✅ Comprehensive CI validation completed successfully"

      - name: Install LaTeX dependencies
>>>>>>> cdace24a
      - name: Enhanced pre-build validation
        timeout-minutes: 8
        continue-on-error: true
        run: |
          echo "🔍 Running enhanced pre-build validation..."
          # Check for critical files and dependencies
<<<<<<< HEAD
          python3 test_issue_761_fix.py || \
            echo "⚠️  Warning: Some robustness checks failed but continuing..."
=======
          python3 test_issue_761_fix.py || echo "⚠️  Warning: Some robustness checks failed but continuing..."
          echo "✅ Enhanced pre-build validation completed"

      - name: Check system resources before LaTeX compilation
        timeout-minutes: 3
        run: |
          echo "📊 Checking system resources..."
          df -h
          free -h
          echo "✅ System resources checked"

      - name: Assess GitHub Actions runner environment
        timeout-minutes: 3
        run: |
          echo "🔍 Assessing GitHub Actions runner environment..."
          echo "Runner OS: $RUNNER_OS"
          echo "Runner Architecture: $RUNNER_ARCH" 
          echo "GitHub Actions Runner: $RUNNER_NAME"
          df -h / | head -2
          free -h | head -2
          echo "CPU Info:" && nproc
          echo "✅ Environment assessment complete"

      - name: Enhanced CI environment validation
        timeout-minutes: 5
        run: |
          echo "🔧 Running enhanced CI environment validation..."
          python3 validate_ci_environment.py
          echo "✅ Enhanced CI environment validation completed"

      - name: CI failure prevention analysis
        timeout-minutes: 5
        continue-on-error: true
        run: |
          echo "🛡️ Running CI failure prevention analysis..."
          python3 ci_failure_prevention.py || echo "⚠️ Some prevention checks flagged potential issues but continuing..."
          echo "✅ CI failure prevention analysis completed"
        run: |
          echo "🛡️ Running CI failure prevention analysis..."
          python3 ci_failure_prevention.py || echo "⚠️ Some prevention checks flagged potential issues but continuing..."
          echo "✅ CI failure prevention analysis completed"
>>>>>>> cdace24a

      - name: Set up LaTeX
        timeout-minutes: 15
        id: latex_primary
        continue-on-error: true
        uses: dante-ev/latex-action@v2.0.0
        with:
          root_file: main.tex
          args: -interaction=nonstopmode -halt-on-error -shell-escape
          extra_system_packages: |
            texlive-lang-german
            texlive-fonts-recommended
            texlive-latex-recommended
            texlive-fonts-extra
            texlive-latex-extra
            texlive-science
            texlive-pstricks

<<<<<<< HEAD
      - name: Verify PDF generation
=======
      - name: Fallback LaTeX installation and compilation
        timeout-minutes: 20
        if: steps.latex_primary.outcome == 'failure'
        run: |
          echo "🔄 Primary LaTeX action failed, attempting fallback installation..."
          
          # Install TeX Live manually
          echo "📦 Installing TeX Live packages manually..."
          sudo apt-get update
          sudo apt-get install -y \
            texlive-latex-base \
            texlive-latex-extra \
            texlive-fonts-recommended \
            texlive-lang-german \
            texlive-fonts-extra \
            texlive-science \
            texlive-pstricks
          
          echo "✅ TeX Live packages installed"
          
          # Verify pdflatex is available
          if ! command -v pdflatex &> /dev/null; then
            echo "❌ pdflatex still not available after manual installation"
            exit 1
          fi
          
          echo "🔨 Compiling LaTeX document with fallback..."
          # First pass
          pdflatex -interaction=nonstopmode -halt-on-error -shell-escape main.tex
          # Second pass for references
          pdflatex -interaction=nonstopmode -halt-on-error -shell-escape main.tex
          
          echo "✅ Fallback LaTeX compilation completed"
            
      - name: Verify PDF generation with enhanced analysis
        timeout-minutes: 5
>>>>>>> cdace24a
        run: |
          echo "🔍 Enhanced PDF verification and analysis..."
          
          if [ -f "main.pdf" ]; then
            echo "✅ PDF successfully generated"
            
            # Detailed file analysis
            echo "📊 PDF File Analysis:"
            ls -la main.pdf
            file main.pdf
            
            # Check PDF size (should be substantial for a complete document)
            PDF_SIZE=$(stat -c%s "main.pdf")
            echo "📄 PDF Size: $PDF_SIZE bytes"
            
            if [ "$PDF_SIZE" -lt 10000 ]; then
              echo "⚠️  Warning: PDF seems unusually small ($PDF_SIZE bytes)"
            elif [ "$PDF_SIZE" -gt 100000 ]; then
              echo "✅ PDF has substantial content ($PDF_SIZE bytes)"
            else
              echo "✅ PDF size appears normal ($PDF_SIZE bytes)"
            fi
            
            # Try to extract basic PDF info if available
            if command -v pdfinfo &> /dev/null; then
              echo "📋 PDF Information:"
              pdfinfo main.pdf || echo "Unable to extract PDF info"
            fi
            
            echo "✅ Enhanced PDF verification completed successfully"
          else
            echo "❌ PDF generation failed"
            echo "🔍 Comprehensive error analysis..."
            
            # Check for LaTeX log files
            echo "📄 Searching for LaTeX log files..."
            find . -name "*.log" -type f | head -10
            
            # Display recent log content with better formatting
            echo ""
            echo "📋 LaTeX Log Analysis:"
            echo "====================="
            find . -name "*.log" -exec echo "=== {} ===" \; -exec tail -30 {} \; 2>/dev/null
            
            # Check for aux files and other intermediate files
            echo ""
            echo "📁 Intermediate Files Check:"
            echo "============================="
            ls -la *.aux *.out *.toc *.fls *.fdb_latexmk 2>/dev/null || echo "No intermediate files found"
            
            # Check disk space
            echo ""
            echo "💾 Disk Space Analysis:"
            echo "======================"
            df -h .
            
            exit 1
          fi

      - name: Upload PDF artifact
        timeout-minutes: 5
        uses: actions/upload-artifact@v4
        with:
          name: CTMM_PDF
          path: main.pdf

      - name: Upload build logs (on failure)
        if: failure()
        timeout-minutes: 5
        continue-on-error: true
        uses: actions/upload-artifact@v4
        with:
          name: Build_Logs_${{ github.sha }}
          path: |
            *.log
            *.aux
          retention-days: 7<|MERGE_RESOLUTION|>--- conflicted
+++ resolved
@@ -40,50 +40,50 @@
         run: |
           echo "🔍 Starting LaTeX syntax validation..."
           python3 validate_latex_syntax.py
-<<<<<<< HEAD
-
-=======
+copilot/fix-1038
+
+
           echo "✅ LaTeX syntax validation completed successfully"
           
->>>>>>> cdace24a
+main
       - name: Run CTMM Build System Check
         timeout-minutes: 10
         run: |
           echo "🔧 Starting CTMM build system check..."
           python3 ctmm_build.py
-<<<<<<< HEAD
+copilot/fix-1038
 
       - name: Run Enhanced Build Management
         run: |
           echo "🚀 Running enhanced CTMM build management..."
           python3 ctmm_build.py --enhanced
 
-=======
+
           echo "✅ CTMM build system check completed successfully"
           
->>>>>>> cdace24a
+main
       - name: Run comprehensive CI validation
         timeout-minutes: 10
         run: |
           echo "📋 Starting comprehensive CI validation..."
           python3 test_issue_743_validation.py
-<<<<<<< HEAD
-
-=======
+copilot/fix-1038
+
+
           echo "✅ Comprehensive CI validation completed successfully"
 
       - name: Install LaTeX dependencies
->>>>>>> cdace24a
+main
       - name: Enhanced pre-build validation
         timeout-minutes: 8
         continue-on-error: true
         run: |
           echo "🔍 Running enhanced pre-build validation..."
           # Check for critical files and dependencies
-<<<<<<< HEAD
+copilot/fix-1038
           python3 test_issue_761_fix.py || \
             echo "⚠️  Warning: Some robustness checks failed but continuing..."
-=======
+
           python3 test_issue_761_fix.py || echo "⚠️  Warning: Some robustness checks failed but continuing..."
           echo "✅ Enhanced pre-build validation completed"
 
@@ -125,7 +125,7 @@
           echo "🛡️ Running CI failure prevention analysis..."
           python3 ci_failure_prevention.py || echo "⚠️ Some prevention checks flagged potential issues but continuing..."
           echo "✅ CI failure prevention analysis completed"
->>>>>>> cdace24a
+main
 
       - name: Set up LaTeX
         timeout-minutes: 15
@@ -144,9 +144,9 @@
             texlive-science
             texlive-pstricks
 
-<<<<<<< HEAD
+copilot/fix-1038
       - name: Verify PDF generation
-=======
+
       - name: Fallback LaTeX installation and compilation
         timeout-minutes: 20
         if: steps.latex_primary.outcome == 'failure'
@@ -183,7 +183,7 @@
             
       - name: Verify PDF generation with enhanced analysis
         timeout-minutes: 5
->>>>>>> cdace24a
+main
         run: |
           echo "🔍 Enhanced PDF verification and analysis..."
           
