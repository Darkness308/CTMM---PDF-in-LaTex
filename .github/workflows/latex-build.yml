---
name: Build LaTeX PDF

"on":
  push:
    branches: [main]
  pull_request:
    branches: [main]

jobs:
  build:
    runs-on: ubuntu-latest
    steps:
      - name: Checkout repository
        uses: actions/checkout@v4

      - name: Set up Python
        uses: actions/setup-python@v4
        with:
          python-version: '3.x'

      - name: Install Python dependencies
        run: |
          pip install chardet

      - name: Run LaTeX syntax validation
        run: |
          python3 validate_latex_syntax.py

      - name: Run CTMM Build System Check
        run: |
          python3 ctmm_build.py

      - name: Set up LaTeX
<<<<<<< HEAD
        uses: dante-ev/latex-action@v2.0.0
=======
        uses: dante-ev/latex-action@latest
>>>>>>> 26fbe657
        with:
          root_file: main.tex
          args: -pdf -interaction=nonstopmode -halt-on-error -shell-escape
          extra_system_packages: |
            texlive-lang-german
            texlive-fonts-recommended
            texlive-latex-recommended
            texlive-fonts-extra
            texlive-latex-extra
            texlive-science

      - name: Upload PDF artifact
        uses: actions/upload-artifact@v4
        with:
          name: CTMM_PDF
          path: main.pdf

      - name: Upload build logs (on failure)
        if: failure()
        uses: actions/upload-artifact@v4
        with:
          name: build_logs
          path: |
            *.log
            build_error_*.log
            build_system.log<|MERGE_RESOLUTION|>--- conflicted
+++ resolved
@@ -32,11 +32,11 @@
           python3 ctmm_build.py
 
       - name: Set up LaTeX
-<<<<<<< HEAD
+copilot/fix-290
         uses: dante-ev/latex-action@v2.0.0
-=======
+
         uses: dante-ev/latex-action@latest
->>>>>>> 26fbe657
+main
         with:
           root_file: main.tex
           args: -pdf -interaction=nonstopmode -halt-on-error -shell-escape
