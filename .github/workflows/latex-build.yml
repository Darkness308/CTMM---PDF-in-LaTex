--- conflicted
+++ resolved
@@ -32,9 +32,9 @@
           python3 ctmm_build.py
 
       - name: Set up LaTeX
-<<<<<<< HEAD
+copilot/fix-69
         uses: dante-ev/latex-action@v2.0.0
-=======
+
 copilot/fix-65
         uses: dante-ev/latex-action@v2.0.0
 
@@ -52,7 +52,7 @@
 main
 main
 main
->>>>>>> dbb4b03b
+main
         with:
           root_file: main.tex
           args: -pdf -interaction=nonstopmode -halt-on-error -shell-escape
