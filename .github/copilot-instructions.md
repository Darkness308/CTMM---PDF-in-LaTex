# Copilot Instructions for CTMM-System

## Project Overview

This repository contains a **LaTeX-based therapeutic materials system** called **CTMM** (Catch-Track-Map-Match) designed for creating professional therapy documents, particularly for neurodiverse couples dealing with mental health challenges including:

- Depression and mood disorders
- Trigger management 
- Borderline Personality Disorder (BPD)
- ADHD, Autism Spectrum Disorder (ASD)
- Complex PTSD (CPTSD)
- Relationship dynamics and binding patterns

**Language**: Primary content is in German (Deutsch)

## CTMM Methodology

**CTMM** stands for **Catch-Track-Map-Match** - a structured therapeutic approach designed specifically for neurodiverse couples and individuals:

### 🔍 **Catch** (Erkennen)
- **Early Detection**: Identifying triggers, emotional states, and behavioral patterns before they escalate
- **Mindfulness Techniques**: Developing awareness of internal and external cues
- **Signal Recognition**: Learning to recognize warning signs in oneself and partner

### 📊 **Track** (Verfolgen) 
- **Documentation**: Systematic recording of patterns, triggers, and responses
- **Progress Monitoring**: Tracking therapeutic goals and intervention effectiveness
- **Data Collection**: Using worksheets (Arbeitsblätter) for structured self-reflection

### 🗺️ **Map** (Zuordnen)
- **Pattern Analysis**: Connecting triggers to responses and identifying recurring themes
- **Relationship Mapping**: Understanding how individual patterns affect couple dynamics
- **Resource Mapping**: Identifying available coping strategies and support systems

### 🤝 **Match** (Anpassen)
- **Personalized Interventions**: Tailoring therapeutic strategies to individual needs
- **Couple Coordination**: Synchronizing approaches between partners
- **Adaptive Responses**: Developing flexible coping mechanisms for different situations

### 🎯 **Therapeutic Applications**
The CTMM system is particularly effective for:
- **Co-Regulation**: Partners learning to support each other's emotional regulation
- **Trigger Management**: Proactive identification and response to emotional triggers
- **Communication**: Structured approaches to difficult conversations
- **Crisis Prevention**: Early intervention strategies to prevent escalation

## Repository Structure

```
├── main.tex                    # Main LaTeX document (entry point)
├── style/                      # LaTeX style files (.sty)
│   ├── ctmm-design.sty        # CTMM color scheme and design elements
│   ├── form-elements.sty      # Interactive form components  
│   └── ctmm-diagrams.sty      # Custom diagrams and visual elements
├── modules/                    # Individual therapy modules (.tex)
│   ├── arbeitsblatt-*.tex     # Worksheets (Arbeitsblätter)
│   ├── trigger*.tex           # Trigger management modules
│   ├── depression.tex         # Depression-related content
│   ├── bindungsleitfaden.tex  # Relationship binding guide
│   ├── notfallkarten.tex      # Emergency intervention cards
│   ├── safewords.tex          # Safe word systems
│   └── ...                    # Other therapeutic modules
<<<<<<< HEAD
├── therapie-material/          # Reference therapy documents (Word format)
=======
├── converted/                  # Converted documents (for de-escaping fixes)
├── therapie-material/          # Additional therapy resources and templates
>>>>>>> 47f48e8b
├── ctmm_build.py              # Automated build system (primary)
├── build_system.py            # Detailed module analysis and testing
├── ctmm_unified_tool.py       # Unified tool interface
├── latex_validator.py         # LaTeX syntax and escaping validation
├── fix_latex_escaping.py      # Over-escaping repair utilities
├── validate_*.py              # Various validation scripts
├── test_*.py                  # Comprehensive test suites
├── Makefile                   # Build commands and shortcuts
└── .github/workflows/         # CI/CD for PDF generation and validation
```

## LaTeX Architecture & Conventions

### 🔧 Build System Usage

**Primary Build Command:**
```bash
python3 ctmm_build.py
```

**What the build system does:**
<<<<<<< HEAD
1. Scans `main.tex` for all `\usepackage{style/...}` and `\input{modules/...}` references
2. Auto-generates missing template files with proper structure
3. Tests basic build (without modules) and full build (requires pdflatex)
4. Creates TODO files for new templates with completion guidelines
=======
1. **LaTeX Validation**: Checks for over-escaping issues and syntax problems
2. **Reference Scanning**: Scans `main.tex` for all `\usepackage{style/...}` and `\input{modules/...}` references
3. **Template Generation**: Auto-generates missing template files with proper structure
4. **Incremental Testing**: Tests basic build (without modules) and full build separately
5. **Documentation**: Creates TODO files for new templates with completion guidelines
6. **Error Recovery**: Gracefully handles missing LaTeX installation for CI environments

**Build System Requirements:**
- **Python 3.x** (required) - Core build system functionality
- **LaTeX Distribution** (optional) - For PDF compilation (TeX Live, MiKTeX)
  - If LaTeX is not available, the system validates structure without compilation
  - GitHub Actions workflow includes full LaTeX environment setup
- **Required Python packages**: `chardet` for encoding detection

**Validation Capabilities:**
- **Over-escaping Detection**: Identifies and can fix excessive `\textbackslash{}` usage
- **Syntax Validation**: Checks LaTeX file structure and command usage
- **Module Dependencies**: Ensures all referenced files exist or creates templates
- **Form Element Validation**: Verifies proper use of CTMM form components
>>>>>>> 47f48e8b

**Note**: Build tests will show FAIL if pdflatex is not installed, but dependency checking and file generation still work correctly.

**Alternative Commands:**
```bash
make check          # Run build system check
make build          # Build PDF with pdflatex
make analyze        # Detailed module testing
make unit-test      # Run Python unit tests
python3 build_system.py --verbose  # Granular analysis
```

**Unit Testing:**
The build system includes comprehensive unit tests for core functions:
```bash
python3 test_ctmm_build.py -v
```
Tests cover filename-to-title conversion, German therapy terminology, and build system integration.

### 📄 LaTeX Best Practices

#### Package Loading Rules
- **CRITICAL**: All `\usepackage{...}` commands MUST be in the preamble of `main.tex`
- **NEVER** load packages in modules or after `\begin{document}`
- Error: `Can be used only in preamble` → Move package to preamble

#### Custom Macros & Commands
- Define custom macros centrally in preamble or style files
- **Form Elements Convention**: Use CTMM form elements only:
  ```latex
  \ctmmCheckBox[field_name]{Label}     % Interactive checkbox
  \ctmmTextField[width]{label}{name}   % Text input field
  \ctmmTextArea[width]{lines}{label}{name}  % Multi-line text area
  \ctmmRadioButton{group}{value}{label}     % Radio button
  ```
- **NEVER** use `\Box`, `\blacksquare`, or basic LaTeX form elements directly

#### Module Development
- Modules should contain ONLY content, not package definitions
- Use existing macros and commands defined in preamble/style files
- Keep modules focused on single therapeutic concepts

### 🎨 CTMM Design System

**Color Scheme:**
- `ctmmBlue` (#003087) - Primary blue for headers and structure
- `ctmmOrange` (#FF6200) - Accent orange for highlights  
- `ctmmGreen` (#4CAF50) - Green for positive elements and form borders
- `ctmmPurple` (#7B1FA2) - Purple for special sections
- `ctmmRed` (#D32F2F) - Red for warnings or important notes
- `ctmmGray` (#757575) - Gray for secondary text
- `ctmmYellow` (#FFC107) - Yellow for emphasis

**Custom Elements:**
- `\begin{ctmmBlueBox}{Title}` - Styled info boxes in CTMM blue
- `\begin{ctmmGreenBox}{Title}` - Green boxes for positive content
- `\ctmmCheckBox[field_name]{Label}` - Interactive checkboxes
- `\ctmmTextField[width]{label}{name}` - Text input fields
- `\ctmmTextArea[width]{lines}{label}{name}` - Multi-line text areas
- Navigation system with `\faCompass` icons
- Interactive PDF features with hyperref integration
- Form elements automatically adapt for print vs. digital use

## Development Workflow

### Adding New Modules

1. **Reference in main.tex:**
   ```latex
   \input{modules/my-new-module}
   ```

2. **Run build system:**
   ```bash
   python3 ctmm_build.py
   ```

3. **Auto-generated files:**
   - `modules/my-new-module.tex` - Template with basic structure
   - `modules/TODO_my-new-module.md` - Task list for completion

4. **Complete the module** and remove TODO file when finished

### Troubleshooting Common Issues

**Build Errors:**
- `Undefined control sequence` → Check if macro is defined in preamble
- `Command already defined` → Remove duplicate macro definitions  
- Missing file errors → Run `ctmm_build.py` to auto-generate templates
- `Can be used only in preamble` → Move `\usepackage` to main.tex preamble
- `Package hyperref Error` → Ensure hyperref is loaded last in package list
- LaTeX compilation fails → Check for special characters in German text, use proper UTF-8 encoding

**Module Guidelines:**
- Use semantic section structure: `\section{Title}`, `\subsection{}`
- Include therapeutic instructions in German
- Add form elements for interactive use
- Test individual modules by temporarily commenting others

## Content Guidelines

### 🧠 Therapeutic Content

**Sensitive Material**: This repository contains mental health resources. When contributing:

- **Respect privacy**: No personal information in examples
- **Clinical accuracy**: Ensure therapeutic techniques are evidence-based
- **Cultural sensitivity**: Content is designed for German-speaking therapy contexts
- **Professional tone**: Maintain therapeutic, non-judgmental language

**CTMM Methodology:**
CTMM stands for **Catch-Track-Map-Match** - a systematic approach to managing triggers and relationship challenges:
- **Catch:** Recognize triggers and emotional states
- **Track:** Monitor feelings and situational patterns  
- **Map:** Understand underlying patterns and dynamics
- **Match:** Adapt responses and interventions appropriately

**Content Types:**
- **Arbeitsblätter** (Worksheets): Interactive forms for self-reflection
- **Trigger Management**: Coping strategies and identification tools
- **Psychoeducation**: Information about mental health conditions
- **Relationship Tools**: Communication and binding pattern resources

### 🇩🇪 German Language Context

- Use formal therapeutic German (Sie-Form for clients)
- Medical/psychological terminology should be accurate
- Include pronunciation guides for technical terms when helpful
- Maintain consistency in therapeutic vocabulary

## Technical Requirements

### LaTeX Dependencies
- **Required packages**: TikZ, hyperref, xcolor, fontawesome5, tcolorbox, tabularx, amssymb, geometry, pifont, ifthen, calc, forloop
- **Font encoding**: T1 with UTF-8 input
- **Language**: ngerman babel
- **PDF features**: Interactive forms, bookmarks, metadata

### Development Environment
- **Local**: LaTeX distribution (TeX Live, MiKTeX) with required packages
- **GitHub Codespace**: Pre-configured environment available
- **VS Code Integration**: 
  - `.vscode/tasks.json` provides "CTMM: Kompilieren" build task
  - Recommended extension: GitHub Copilot Chat
  - LaTeX Workshop extension for syntax highlighting and PDF preview
- **CI/CD**: Automated PDF building via GitHub Actions

## Contributing Best Practices

### Code Reviews
- Test builds before submitting PR
- Verify PDF output renders correctly
- Check for LaTeX compilation warnings
- Ensure German text is properly encoded
- Validate therapeutic content accuracy

### Documentation Updates
- Update README.md for new features or conventions
- Document new macros or style changes
- Include usage examples for complex components
- Maintain this Copilot instructions file

### Git Workflow
- Use descriptive commit messages in English
- Reference issue numbers when applicable
- Keep commits focused on single changes
- Test thoroughly before pushing

---

## Quick Reference

**Build Commands:**
- `python3 ctmm_build.py` - Main build system
- `make check` - Quick dependency check
- `make build` - Generate PDF
- `make clean` - Remove artifacts

**Key Files:**
- `main.tex` - Document entry point and preamble
- `style/*.sty` - Design and component definitions
- `modules/*.tex` - Individual therapy content

**Common Macros:**
copilot/fix-65
- `\ctmmCheckBox[fieldname]{label}` - Interactive form checkboxes
- `\ctmmTextField[width]{default}{fieldname}` - Text input fields

- `\ctmmCheckBox[name]{label}` - Interactive form checkboxes
- `\ctmmTextField[width]{label}{name}` - Text input fields
main
- `\begin{ctmmBlueBox}{title}` - Styled info boxes
- `\textcolor{ctmmBlue}{text}` - CTMM colors

Remember: This is specialized therapeutic content requiring both LaTeX expertise and sensitivity to mental health contexts.<|MERGE_RESOLUTION|>--- conflicted
+++ resolved
@@ -60,12 +60,12 @@
 │   ├── notfallkarten.tex      # Emergency intervention cards
 │   ├── safewords.tex          # Safe word systems
 │   └── ...                    # Other therapeutic modules
-<<<<<<< HEAD
+copilot/fix-69
 ├── therapie-material/          # Reference therapy documents (Word format)
-=======
+
 ├── converted/                  # Converted documents (for de-escaping fixes)
 ├── therapie-material/          # Additional therapy resources and templates
->>>>>>> 47f48e8b
+main
 ├── ctmm_build.py              # Automated build system (primary)
 ├── build_system.py            # Detailed module analysis and testing
 ├── ctmm_unified_tool.py       # Unified tool interface
@@ -87,12 +87,12 @@
 ```
 
 **What the build system does:**
-<<<<<<< HEAD
+copilot/fix-69
 1. Scans `main.tex` for all `\usepackage{style/...}` and `\input{modules/...}` references
 2. Auto-generates missing template files with proper structure
 3. Tests basic build (without modules) and full build (requires pdflatex)
 4. Creates TODO files for new templates with completion guidelines
-=======
+
 1. **LaTeX Validation**: Checks for over-escaping issues and syntax problems
 2. **Reference Scanning**: Scans `main.tex` for all `\usepackage{style/...}` and `\input{modules/...}` references
 3. **Template Generation**: Auto-generates missing template files with proper structure
@@ -112,7 +112,7 @@
 - **Syntax Validation**: Checks LaTeX file structure and command usage
 - **Module Dependencies**: Ensures all referenced files exist or creates templates
 - **Form Element Validation**: Verifies proper use of CTMM form components
->>>>>>> 47f48e8b
+main
 
 **Note**: Build tests will show FAIL if pdflatex is not installed, but dependency checking and file generation still work correctly.
 
