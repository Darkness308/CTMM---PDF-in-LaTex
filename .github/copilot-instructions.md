# Copilot Instructions for CTMM-System

## Project Overview

This repository contains a **LaTeX-based therapeutic materials system** called **CTMM** (Catch-Track-Map-Match) designed for creating professional therapy documents, particularly for neurodiverse couples dealing with mental health challenges including:

- Depression and mood disorders
- Trigger management 
- Borderline Personality Disorder (BPD)
- ADHD, Autism Spectrum Disorder (ASD)
- Complex PTSD (CPTSD)
- Relationship dynamics and binding patterns

**Language**: Primary content is in German (Deutsch)

## Repository Structure

```
├── main.tex                    # Main LaTeX document (entry point)
├── style/                      # LaTeX style files (.sty)
│   ├── ctmm-design.sty        # CTMM color scheme and design elements
│   ├── form-elements.sty      # Interactive form components  
│   └── ctmm-diagrams.sty      # Custom diagrams and visual elements
├── modules/                    # Individual therapy modules (.tex)
│   ├── arbeitsblatt-*.tex     # Worksheets (Arbeitsblätter)
│   ├── trigger*.tex           # Trigger management modules
│   ├── depression.tex         # Depression-related content
│   └── ...                    # Other therapeutic modules
├── therapie-material/          # Additional therapy resources
├── ctmm_build.py              # Automated build system (primary)
├── build_system.py            # Detailed module analysis
├── Makefile                   # Build commands
└── .github/workflows/         # CI/CD for PDF generation
```

## LaTeX Architecture & Conventions

### 🔧 Build System Usage

**Primary Build Command:**
```bash
python3 ctmm_build.py
```

**What the build system does:**
1. Scans `main.tex` for all `\usepackage{style/...}` and `\input{modules/...}` references
2. Auto-generates missing template files with proper structure
3. Tests basic build (without modules) and full build
4. Creates TODO files for new templates with completion guidelines

**Alternative Commands:**
```bash
make check          # Run build system check
make build          # Build PDF with pdflatex
make analyze        # Detailed module testing
make unit-test      # Run Python unit tests
python3 build_system.py --verbose  # Granular analysis
```

**Unit Testing:**
The build system includes comprehensive unit tests for core functions:
```bash
python3 test_ctmm_build.py -v
```
Tests cover filename-to-title conversion, German therapy terminology, and build system integration.

### 📄 LaTeX Best Practices

#### Package Loading Rules
- **CRITICAL**: All `\usepackage{...}` commands MUST be in the preamble of `main.tex`
- **NEVER** load packages in modules or after `\begin{document}`
- Error: `Can be used only in preamble` → Move package to preamble

#### Custom Macros & Commands
- Define custom macros centrally in preamble or style files
<<<<<<< HEAD
- **Checkbox Convention**: Use the CTMM form system:
  ```latex
  \ctmmCheckBox[fieldname]{label}  % Interactive checkbox with label
  ```
- **Form Elements**: Available from `form-elements.sty`:
  - `\ctmmTextField[width]{default}{fieldname}` - Text input fields
  - `\ctmmTextArea[width]{height}{fieldname}{}` - Multi-line text areas
  - `\ctmmRadioButton{group}{value}{label}` - Radio buttons
- **NEVER** use `\Box` or `\blacksquare` directly (causes undefined control sequence errors)
=======
- **Form Elements Convention**: Use CTMM form elements only:
  ```latex
  \ctmmCheckBox[field_name]{Label}     % Interactive checkbox
  \ctmmTextField[width]{label}{name}   % Text input field
  \ctmmTextArea[width]{lines}{label}{name}  % Multi-line text area
  \ctmmRadioButton{group}{value}{label}     % Radio button
  ```
- **NEVER** use `\Box`, `\blacksquare`, or basic LaTeX form elements directly
>>>>>>> 3d119a67

#### Module Development
- Modules should contain ONLY content, not package definitions
- Use existing macros and commands defined in preamble/style files
- Keep modules focused on single therapeutic concepts

### 🎨 CTMM Design System

**Color Scheme:**
- `ctmmBlue` (#003087) - Primary blue for headers and structure
- `ctmmOrange` (#FF6200) - Accent orange for highlights  
- `ctmmGreen` (#4CAF50) - Green for positive elements and form borders
- `ctmmPurple` (#7B1FA2) - Purple for special sections
- `ctmmRed` (#D32F2F) - Red for warnings or important notes
- `ctmmGray` (#757575) - Gray for secondary text
- `ctmmYellow` (#FFC107) - Yellow for emphasis

**Custom Elements:**
- `\begin{ctmmBlueBox}{Title}` - Styled info boxes in CTMM blue
- `\begin{ctmmGreenBox}{Title}` - Green boxes for positive content
- `\ctmmCheckBox[field_name]{Label}` - Interactive checkboxes
- `\ctmmTextField[width]{label}{name}` - Text input fields
- `\ctmmTextArea[width]{lines}{label}{name}` - Multi-line text areas
- Navigation system with `\faCompass` icons
- Interactive PDF features with hyperref integration
- Form elements automatically adapt for print vs. digital use

## Development Workflow

### Adding New Modules

1. **Reference in main.tex:**
   ```latex
   \input{modules/my-new-module}
   ```

2. **Run build system:**
   ```bash
   python3 ctmm_build.py
   ```

3. **Auto-generated files:**
   - `modules/my-new-module.tex` - Template with basic structure
   - `modules/TODO_my-new-module.md` - Task list for completion

4. **Complete the module** and remove TODO file when finished

### Troubleshooting Common Issues

**Build Errors:**
- `Undefined control sequence` → Check if macro is defined in preamble
- `Command already defined` → Remove duplicate macro definitions  
- Missing file errors → Run `ctmm_build.py` to auto-generate templates
- `Can be used only in preamble` → Move `\usepackage` to main.tex preamble
- `Package hyperref Error` → Ensure hyperref is loaded last in package list
- LaTeX compilation fails → Check for special characters in German text, use proper UTF-8 encoding

**Module Guidelines:**
- Use semantic section structure: `\section{Title}`, `\subsection{}`
- Include therapeutic instructions in German
- Add form elements for interactive use
- Test individual modules by temporarily commenting others

## Content Guidelines

### 🧠 Therapeutic Content

**Sensitive Material**: This repository contains mental health resources. When contributing:

- **Respect privacy**: No personal information in examples
- **Clinical accuracy**: Ensure therapeutic techniques are evidence-based
- **Cultural sensitivity**: Content is designed for German-speaking therapy contexts
- **Professional tone**: Maintain therapeutic, non-judgmental language

**Content Types:**
- **Arbeitsblätter** (Worksheets): Interactive forms for self-reflection
- **Trigger Management**: Coping strategies and identification tools
- **Psychoeducation**: Information about mental health conditions
- **Relationship Tools**: Communication and binding pattern resources

### 🇩🇪 German Language Context

- Use formal therapeutic German (Sie-Form for clients)
- Medical/psychological terminology should be accurate
- Include pronunciation guides for technical terms when helpful
- Maintain consistency in therapeutic vocabulary

## Technical Requirements

### LaTeX Dependencies
- **Required packages**: TikZ, hyperref, xcolor, fontawesome5, tcolorbox, tabularx, amssymb, geometry, pifont, ifthen, calc, forloop
- **Font encoding**: T1 with UTF-8 input
- **Language**: ngerman babel
- **PDF features**: Interactive forms, bookmarks, metadata

### Development Environment
- **Local**: LaTeX distribution (TeX Live, MiKTeX) with required packages
- **GitHub Codespace**: Pre-configured environment available
- **VS Code Integration**: 
  - `.vscode/tasks.json` provides "CTMM: Kompilieren" build task
  - Recommended extension: GitHub Copilot Chat
  - LaTeX Workshop extension for syntax highlighting and PDF preview
- **CI/CD**: Automated PDF building via GitHub Actions

## Contributing Best Practices

### Code Reviews
- Test builds before submitting PR
- Verify PDF output renders correctly
- Check for LaTeX compilation warnings
- Ensure German text is properly encoded
- Validate therapeutic content accuracy

### Documentation Updates
- Update README.md for new features or conventions
- Document new macros or style changes
- Include usage examples for complex components
- Maintain this Copilot instructions file

### Git Workflow
- Use descriptive commit messages in English
- Reference issue numbers when applicable
- Keep commits focused on single changes
- Test thoroughly before pushing

---

## Quick Reference

**Build Commands:**
- `python3 ctmm_build.py` - Main build system
- `make check` - Quick dependency check
- `make build` - Generate PDF
- `make clean` - Remove artifacts

**Key Files:**
- `main.tex` - Document entry point and preamble
- `style/*.sty` - Design and component definitions
- `modules/*.tex` - Individual therapy content

**Common Macros:**
<<<<<<< HEAD
- `\ctmmCheckBox[fieldname]{label}` - Interactive form checkboxes
- `\ctmmTextField[width]{default}{fieldname}` - Text input fields
=======
- `\ctmmCheckBox[name]{label}` - Interactive form checkboxes
- `\ctmmTextField[width]{label}{name}` - Text input fields
>>>>>>> 3d119a67
- `\begin{ctmmBlueBox}{title}` - Styled info boxes
- `\textcolor{ctmmBlue}{text}` - CTMM colors

Remember: This is specialized therapeutic content requiring both LaTeX expertise and sensitivity to mental health contexts.<|MERGE_RESOLUTION|>--- conflicted
+++ resolved
@@ -73,7 +73,7 @@
 
 #### Custom Macros & Commands
 - Define custom macros centrally in preamble or style files
-<<<<<<< HEAD
+copilot/fix-65
 - **Checkbox Convention**: Use the CTMM form system:
   ```latex
   \ctmmCheckBox[fieldname]{label}  % Interactive checkbox with label
@@ -83,7 +83,7 @@
   - `\ctmmTextArea[width]{height}{fieldname}{}` - Multi-line text areas
   - `\ctmmRadioButton{group}{value}{label}` - Radio buttons
 - **NEVER** use `\Box` or `\blacksquare` directly (causes undefined control sequence errors)
-=======
+
 - **Form Elements Convention**: Use CTMM form elements only:
   ```latex
   \ctmmCheckBox[field_name]{Label}     % Interactive checkbox
@@ -92,7 +92,7 @@
   \ctmmRadioButton{group}{value}{label}     % Radio button
   ```
 - **NEVER** use `\Box`, `\blacksquare`, or basic LaTeX form elements directly
->>>>>>> 3d119a67
+main
 
 #### Module Development
 - Modules should contain ONLY content, not package definitions
@@ -234,13 +234,13 @@
 - `modules/*.tex` - Individual therapy content
 
 **Common Macros:**
-<<<<<<< HEAD
+copilot/fix-65
 - `\ctmmCheckBox[fieldname]{label}` - Interactive form checkboxes
 - `\ctmmTextField[width]{default}{fieldname}` - Text input fields
-=======
+
 - `\ctmmCheckBox[name]{label}` - Interactive form checkboxes
 - `\ctmmTextField[width]{label}{name}` - Text input fields
->>>>>>> 3d119a67
+main
 - `\begin{ctmmBlueBox}{title}` - Styled info boxes
 - `\textcolor{ctmmBlue}{text}` - CTMM colors
 
