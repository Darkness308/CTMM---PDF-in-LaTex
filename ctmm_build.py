--- conflicted
+++ resolved
@@ -242,7 +242,7 @@
 def main():
     """Run the CTMM build system check."""
     logger.info("CTMM Build System - Starting check...")
-<<<<<<< HEAD
+copilot/fix-235
 
     # Validate LaTeX files for escaping issues
     latex_valid = validate_latex_files()
@@ -253,7 +253,7 @@
                 len(style_files), len(module_files))
 
     # Check for missing files
-=======
+
     
     step = 1
     print(f"\n{step}. Scanning file references...")
@@ -265,7 +265,7 @@
     
     step += 1
     print(f"\n{step}. Checking file existence...")
->>>>>>> df39d792
+main
     all_files = style_files + module_files
     missing_files = check_missing_files(all_files)
     total_missing = len(missing_files)
