\ProvidesPackage{style/form-elements}[2025/08/02 CTMM Form Elements v1.2.0]

% Required packages
\RequirePackage{tikz}
\RequirePackage{xcolor}
\RequirePackage{ifthen}
\RequirePackage{calc}
\RequirePackage{forloop}
\RequirePackage{pifont}  % Für Checkbox-Symbole

% Wichtig für \@ifpackageloaded
\makeatletter
% Check if hyperref is loaded for interactive forms
\@ifpackageloaded{hyperref}{%
<<<<<<< HEAD
    % hyperref is already loaded - just enable interactive mode
    \newcommand{\@ctmmInteractive}{true}%
}{%
    % hyperref not loaded - load it and enable interactive mode
=======
    % hyperref is already loaded - just set interactive mode
    \newcommand{\@ctmmInteractive}{true}%
}{%
    % hyperref is not loaded - load it and set interactive mode
>>>>>>> d37281bf
    \RequirePackage{hyperref}%
    \newcommand{\@ctmmInteractive}{true}%
}
\makeatother

% Text Field mit verbessertem Design
% Usage: \ctmmTextField[width]{default text}{field name}
\newcommand{\ctmmTextField}[3][4cm]{%
    \ifthenelse{\equal{\@ctmmInteractive}{true}}{%
        \TextField[%
            name=#3,%
            width=#1,%
            height=14pt,%
            bordercolor=ctmmBlue,%
            backgroundcolor=ctmmBlue!2!white,%
            borderwidth=1pt,%
            borderstyle=S,%
            charsize=10pt,%
            maxlen=100,%
            default={#2}%
        ]{}%
    }{%
        \underline{\hspace{#1}}%
    }%
}

% Text area
% Usage: \ctmmTextArea[width]{lines}{field name}{default text}
\newcounter{ctmmTextAreaLine}
\newcommand{\ctmmTextArea}[4][12cm]{%
    \ifthenelse{\equal{\@ctmmInteractive}{true}}{%
        \TextField[%
            name=#3,%
            width=#1,%
            height=\the\numexpr #2*15\relax pt,%
            multiline=true,%
            bordercolor=ctmmBlue,%
            backgroundcolor=white,%
            borderwidth=1pt,%
            borderstyle=S,%
            charsize=10pt,%
            default={#4}%
        ]{}%
    }{%
        \parbox[t]{#1}{%
            \vspace{0.2cm}%
            \forloop{ctmmTextAreaLine}{1}{\value{ctmmTextAreaLine} < \numexpr#2+1\relax}{%
                \underline{\hspace{\linewidth}}\\[1.5ex]%
            }%
        }%
    }%
}

% Checkbox mit verbessertem Design
% Usage: \ctmmCheckBox[field name]{label}
\newcommand{\ctmmCheckBox}[2][]{%
    \ifthenelse{\equal{\@ctmmInteractive}{true}}{%
        \CheckBox[%
            name=#1,%
            width=14pt,%
            height=14pt,%
            bordercolor=ctmmGreen,%
            backgroundcolor=white,%
            borderwidth=1.5pt,%
            borderstyle=S,%
            checkboxsymbol={\textcolor{ctmmGreen}{\ding{51}}}%
        ]{\raisebox{0.1ex}{\small\,#2}}%
    }{%
        \raisebox{-0.1ex}{\tikz[baseline=-0.1ex]{\draw[color=ctmmGreen, line width=1pt] (0,0) rectangle (0.35,0.35);}} \small\,#2%
    }%
}

% Radio Button
% Usage: \ctmmRadioButton{group name}{field value}{label}
\newcommand{\ctmmRadioButton}[3]{%
    \ifthenelse{\equal{\@ctmmInteractive}{true}}{%
        \ChoiceMenu[radio,name=#1]{}{#2=#3}%
    }{%
        \raisebox{-0.1ex}{\tikz{\draw[color=ctmmGreen, rounded corners] (0,0) rectangle (0.3,0.3);}} #3%
    }%
}

% Daily Input for tables
\newcommand{\dailyInput}{\underline{\hspace{0.7cm}}}<|MERGE_RESOLUTION|>--- conflicted
+++ resolved
@@ -12,17 +12,17 @@
 \makeatletter
 % Check if hyperref is loaded for interactive forms
 \@ifpackageloaded{hyperref}{%
-<<<<<<< HEAD
+copilot/fix-692
     % hyperref is already loaded - just enable interactive mode
     \newcommand{\@ctmmInteractive}{true}%
 }{%
     % hyperref not loaded - load it and enable interactive mode
-=======
+
     % hyperref is already loaded - just set interactive mode
     \newcommand{\@ctmmInteractive}{true}%
 }{%
     % hyperref is not loaded - load it and set interactive mode
->>>>>>> d37281bf
+main
     \RequirePackage{hyperref}%
     \newcommand{\@ctmmInteractive}{true}%
 }
