# CTMM-System

Ein modulares LaTeX-Framework für Catch-Track-Map-Match Therapiematerialien.

## Überblick
Dieses Repository enthält ein vollständiges LaTeX-System zur Erstellung von CTMM-Therapiedokumenten, einschließlich:
- Depression & Stimmungstief Module
- Trigger-Management
- Bindungsdynamik
- Formularelemente für therapeutische Dokumentation

## Verwendung
1. Klone das Repository
<<<<<<< HEAD
2. Führe das Setup-Script aus: `./ctmm-workflow.sh checkup`
3. Kompiliere das Dokument: `./ctmm-workflow.sh build`
4. Oder öffne das Projekt in einem GitHub Codespace

## Git-Workflow

Dieses Projekt verwendet einen strukturierten Git-Workflow, der in der Datei `GIT-WORKFLOW.md` detailliert beschrieben ist.

### Schnellstart für Entwickler

```bash
# Umgebung prüfen
./ctmm-workflow.sh checkup

# Neues Feature beginnen
./ctmm-workflow.sh feature mein-neues-feature

# Änderungen committen
git add .
./ctmm-workflow.sh commit add "Meine Beschreibung"

# Änderungen pushen
./ctmm-workflow.sh push

# PDF generieren
./ctmm-workflow.sh build
```

### LaTeX-Besonderheiten

Bei der Arbeit mit dem CTMM-System sollten folgende LaTeX-Besonderheiten beachtet werden:

- Formularfeld-IDs müssen Underscores mit Backslash escapen: `{form\_id}` statt `{form_id}`
- Verwenden Sie `./ctmm-workflow.sh fix-latex` um häufige Probleme automatisch zu beheben
=======
2. Führe `python3 ctmm_build.py` aus um das Projekt zu validieren
3. Kompiliere main.tex mit einem LaTeX-Editor
4. Oder öffne das Projekt in einem GitHub Codespace

## Pull Request Guidelines

**Wichtig für Copilot Code Review:** PRs müssen substantielle Änderungen enthalten, damit Copilot sie überprüfen kann.

### Vor dem Erstellen eines PR:
```bash
# Validiere deine Änderungen
python3 validate_pr.py

# Führe das Build-System aus
python3 ctmm_build.py
```

### PR-Anforderungen:
- ✅ Mindestens eine Datei mit Änderungen
- ✅ Substantielle Inhaltsänderungen (nicht nur Leerzeichen)
- ✅ Erfolgreicher Build-System-Test
- ✅ Verwendung der PR-Vorlage
>>>>>>> c2dbd691

## Struktur
- `/style/` - Design-Dateien und gemeinsam verwendete Komponenten
- `/modules/` - Individuelle CTMM-Module als separate .tex-Dateien
- `/assets/` - Diagramme und visuelle Elemente

## Anforderungen
- LaTeX-Installation mit TikZ und hyperref
- Oder GitHub Codespace (vorkonfiguriert)

**Für lokale Entwicklung:**
```bash
# Schnelle Einrichtung (Ubuntu/Debian)
make setup

# Oder manuell:
sudo apt-get install texlive-lang-german texlive-fonts-extra texlive-latex-extra
pip install chardet
```

**Bei Build-Problemen:** Siehe [BUILD_TROUBLESHOOTING.md](BUILD_TROUBLESHOOTING.md) für detaillierte Lösungen.

## 🎯 CTMM Comprehensive Toolset - "es ist nicht mehr weit"

**Status**: ✅ **COMPLETE AND OPERATIONAL**

Das Projekt verfügt über ein **umfassendes Toolset** für professionelle Therapiematerial-Entwicklung. Siehe [COMPREHENSIVE_TOOLSET.md](COMPREHENSIVE_TOOLSET.md) für die vollständige Übersicht.

### Schnellstart - Umfassendes Workflow
```bash
# Vollständige Validierung aller Komponenten
python3 comprehensive_workflow.py

# Mit De-escaping-Demonstration
python3 comprehensive_workflow.py --full

# Mit Bereinigung
python3 comprehensive_workflow.py --cleanup
```

## LaTeX-Hinweise für Entwickler

**CTMM Build System:**

Das Projekt verfügt über ein automatisches Build-System (`ctmm_build.py`), das folgende Funktionen bietet:

### Enhanced Build Management (Neu!)
```bash
# Enhanced CTMM Build Management
python3 ctmm_build.py --enhanced
make enhanced-build

# Enhanced Incremental Testing  
make enhanced-testing
```

Das Enhanced Build Management System bietet:
- **Comprehensive Automation**: Verbesserte automatisierte Fehlerbehandlung und Template-Generierung
- **Advanced Error Recovery**: Fortschrittliche Fehlererkennung mit automatischen Korrekturen
- **Resource Management**: Optimierte Dateibehandlung ohne Resource-Warnings
- **CI/CD Reliability**: Erweiterte GitHub Actions Integration

Siehe [ENHANCED_BUILD_MANAGEMENT.md](ENHANCED_BUILD_MANAGEMENT.md) für Details.

### Automatisierte Build-Prüfung
```bash
python3 ctmm_build.py
```

Das Build-System:
1. **Validiert LaTeX-Dateien** - prüft auf übermäßige Escapierung und Formatierungsprobleme
2. **Scannt main.tex** nach allen `\usepackage{style/...}` und `\input{modules/...}` Befehlen
3. **Prüft Dateiexistenz** - erstellt minimale Templates für fehlende Dateien
4. **Testet Grundgerüst** - Build ohne Module zum Testen der Basis-Struktur
5. **Testet vollständigen Build** - mit allen Modulen
6. **Erstellt TODO-Dateien** für neue Template-Dateien mit Hinweisen zur Vervollständigung

### LaTeX Escaping Fix Tool

Das Repository enthält ein spezielles Tool zur Behebung von über-escapeten LaTeX-Dateien:

```bash
# LaTeX Escaping-Probleme automatisch beheben
python3 fix_latex_escaping.py input_dir/ output_dir/

# In-place Fixing (überschreibt die ursprünglichen Dateien)
python3 fix_latex_escaping.py converted/

# Hilfe und Optionen anzeigen
python3 fix_latex_escaping.py --help
```

**Das Tool behebt systematische Über-Escaping-Probleme wie:**
- `\textbackslash{}hypertarget\textbackslash{}` → `\hypertarget`
- `\textbackslash{}\{content\textbackslash{}\}` → `{content}`
- `\textbackslash{}\textbackslash{}` → `\\`
- `\textbackslash{}textbf\textbackslash{}` → `\textbf`

Siehe [README_DE_ESCAPING.md](README_DE_ESCAPING.md) für detaillierte Informationen und Beispiele.

### LaTeX-Validierung und Escaping-Prävention

Das System enthält einen integrierten LaTeX-Validator zur Erkennung und Behebung von Problemen mit übermäßig escapierten LaTeX-Befehlen:

```bash
# LaTeX-Dateien validieren
make validate
python3 latex_validator.py modules/

# Probleme automatisch beheben (erstellt Backups)
make validate-fix
python3 latex_validator.py modules/ --fix
```

**Erkannte Probleme:**
- `\textbackslash{}` Sequenzen
- Überkomplexe `\hypertarget` Verwendung
- Übermäßige `\texorpdfstring` Umhüllung
- Auto-generierte Labels
- Doppelt-escapierte Zeichen

Siehe [LATEX_ESCAPING_PREVENTION.md](LATEX_ESCAPING_PREVENTION.md) für detaillierte Informationen.

### Unit Tests

Das Build-System enthält Unit Tests für kritische Funktionen:

```bash
# Python-Unit-Tests ausführen
make unit-test
# oder direkt:
python3 test_ctmm_build.py
python3 test_latex_validator.py
```

**Umfassende Testabdeckung (51+ Tests):**

Die Tests überprüfen:
- **`filename_to_title()` Funktion** mit 29 umfassenden Testfällen:
  - Grundlegende Separator-Konvertierung (Unterstriche, Bindestriche)
  - Deutsche Umlaute und Sonderzeichen
  - Numerische Präfixe und realistische Therapie-Dateinamen
  - Edge Cases (lange Dateinamen, mehrfache Separatoren, Leerzeichen)
  - Robustheit und Fehlerbehandlung

- **Build-System Kernfunktionen** mit 15+ Testfällen:
  - `scan_references()` - LaTeX-Referenzen scannen mit Kommentar-Filterung
  - `check_missing_files()` - Dateien-Existenz-Prüfung
  - `create_template()` - Template-Erstellung für fehlende Dateien
  - LaTeX-Validator Integration
  - Strukturierte Datenrückgabe und erweiterte Fehlerbehandlung

- **Erweiterte Integration Tests**:
  - Nummerierte Schritte-Implementierung
  - Strukturierte Build-Daten und Fehlerbehandlung
  - Modulare Helper-Funktionen
  - End-to-End Build-System Workflow
  - Kommentar-Filterung in LaTeX-Dateien (neu)
  - Escaped-Prozent-Zeichen Behandlung (neu)

### Modulare Test-Strategie

**Für Entwickler:**
- Jedes neue Modul wird automatisch erkannt und getestet
- Fehlende Referenzen werden durch kommentierte Templates ersetzt (kein Dummy-Content)
- Build bricht nicht mehr bei fehlenden Dateien ab
- Templates enthalten sinnvolle Struktur mit `\section` und Platzhaltern

**Erweiterte Analyse:**
Für granulare Modultests steht `build_system.py` zur Verfügung:
```bash
python3 build_system.py --verbose
```
- Testet Module schrittweise einzeln
- Identifiziert problematische Module
- Erstellt detaillierte Build-Reports
- Protokolliert alle Operationen in `build_system.log`

### GitHub Workflow Integration

Das GitHub Actions Workflow (`.github/workflows/latex-build.yml`) wurde korrigiert:
- Referenziert nun korrekt `main.tex` (statt dem nicht existierenden `main_final.tex`)
- Lädt `main.pdf` als Artefakt hoch
- Kann durch das Build-System bei Fehlern erweitert werden

**Typische Fehlerquellen und Best Practices:**

- **Pakete immer in der Präambel laden:**
  - `\usepackage{...}` darf nur in der Hauptdatei (z.B. `main.tex`) vor `\begin{document}` stehen, niemals in Modulen oder nach `\begin{document}`.
- **Makros und Befehle:**
  - Definiere neue Makros (z.B. Checkboxen, Textfelder) zentral in der Präambel oder in einem Style-File, nicht in einzelnen Modulen.
  - Beispiel für Checkboxen:
    ```tex
    % In der Präambel:
    \usepackage{amssymb}
    \newcommand{\checkbox}{$\square$}
    \newcommand{\checkedbox}{$\blacksquare$}
    ```
  - **Wichtig:** Verwende in Modulen und Tabellen ausschließlich die Makros `\checkbox` und `\checkedbox` für Checkboxen. Benutze niemals direkt `\Box` oder `\blacksquare`, da dies zu `Undefined control sequence`-Fehlern führen kann.
  - Falls du einen solchen Fehler siehst, prüfe, ob irgendwo noch `\Box` oder ähnliche Symbole direkt verwendet werden, und ersetze sie durch die Makros.
- **Module:**
  - Module sollten keine Pakete laden oder globale Makros definieren.
  - Nur Inhalte und Befehle verwenden, die in der Präambel bereitgestellt werden.
- **Fehlermeldungen:**
  - `Can be used only in preamble`: Ein Paket wurde im Fließtext geladen – in die Präambel verschieben!
  - `Undefined control sequence`: Ein Makro ist nicht definiert – Definition prüfen oder in die Präambel verschieben.
  - `Command ... already defined`: Ein Makro wurde doppelt definiert – nur eine Definition behalten (am besten zentral).

### Vorgehen bei neuen Modulen

1. **Referenz in main.tex hinzufügen:**
   ```tex
   \input{modules/mein-neues-modul}
   ```

2. **Build-System ausführen:**
   ```bash
   python3 ctmm_build.py
   ```

3. **Template wird automatisch erstellt:**
   - `modules/mein-neues-modul.tex` mit Grundstruktur
   - `modules/TODO_mein-neues-modul.md` mit Aufgabenliste

4. **Inhalt ergänzen** und TODO-Datei entfernen wenn fertig

**README regelmäßig pflegen:**
- Hinweise zu neuen Makros, Paketen oder typischen Stolperfallen hier dokumentieren.

## Umgang mit binären Dateien

**Wichtig**: Binäre Dateien (PDFs, DOCX, etc.) werden nicht in Git getrackt, um:
- Die Repository-Größe klein zu halten
- GitHub Copilot und andere AI-Tools nicht zu behindern
- Die Versionskontrolle auf Quellcode zu fokussieren

**Workflow:**
- LaTeX-Quellcode wird in Git getrackt
- PDFs werden lokal mit `python3 ctmm_build.py` generiert
- Binäre Therapie-Materialien können lokal in `therapie-material/` gespeichert werden
- Für Distribution: GitHub Releases oder externe Speicher nutzen

**Tipp:**
Wenn du ein neues Modul schreibst, prüfe, ob du neue Pakete oder Makros brauchst – und ergänze sie zentral, nicht im Modul selbst.

## GitHub-Integration Probleme

Bei Fehlern wie **"Resource not accessible by integration"** siehe: [`GITHUB-PERMISSIONS.md`](GITHUB-PERMISSIONS.md)

Diese Datei erklärt:
- Wo diese Fehler zu finden sind
- Wie GitHub CLI-Berechtigungen zu konfigurieren sind
- Wie Workflow-Probleme zu beheben sind
- Wie Repository-Einstellungen zu prüfen sind

**Häufige Ursachen:**
- GitHub CLI nicht angemeldet oder unzureichende Berechtigungen
- Workflow-Dateien verweisen auf nicht existierende Dateien
- Repository-Einstellungen blockieren Actions-Zugriff<|MERGE_RESOLUTION|>--- conflicted
+++ resolved
@@ -11,7 +11,7 @@
 
 ## Verwendung
 1. Klone das Repository
-<<<<<<< HEAD
+copilot/vscode1754261474068
 2. Führe das Setup-Script aus: `./ctmm-workflow.sh checkup`
 3. Kompiliere das Dokument: `./ctmm-workflow.sh build`
 4. Oder öffne das Projekt in einem GitHub Codespace
@@ -46,7 +46,7 @@
 
 - Formularfeld-IDs müssen Underscores mit Backslash escapen: `{form\_id}` statt `{form_id}`
 - Verwenden Sie `./ctmm-workflow.sh fix-latex` um häufige Probleme automatisch zu beheben
-=======
+
 2. Führe `python3 ctmm_build.py` aus um das Projekt zu validieren
 3. Kompiliere main.tex mit einem LaTeX-Editor
 4. Oder öffne das Projekt in einem GitHub Codespace
@@ -69,7 +69,7 @@
 - ✅ Substantielle Inhaltsänderungen (nicht nur Leerzeichen)
 - ✅ Erfolgreicher Build-System-Test
 - ✅ Verwendung der PR-Vorlage
->>>>>>> c2dbd691
+main
 
 ## Struktur
 - `/style/` - Design-Dateien und gemeinsam verwendete Komponenten
