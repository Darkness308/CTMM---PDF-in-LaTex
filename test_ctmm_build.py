#!/usr/bin/env python3
"""
Unit tests for CTMM Build System functions.
Tests the ctmm_build.py module functions for correctness.
<<<<<<< HEAD

Unit tests for CTMM Build System functions
Tests the filename_to_title() function with various input formats.
=======
>>>>>>> 9d5ca4d4
"""

import unittest
import sys
from pathlib import Path
<<<<<<< HEAD
=======

>>>>>>> 9d5ca4d4
# Add current directory to path for importing ctmm_build
sys.path.insert(0, str(Path(__file__).parent))
import ctmm_build

<<<<<<< HEAD
from ctmm_build import filename_to_title

=======
>>>>>>> 9d5ca4d4

class TestFilenameToTitle(unittest.TestCase):
    """Test cases for the filename_to_title function."""

    def test_underscores_to_spaces(self):
        """Test that underscores are converted to spaces."""
        result = ctmm_build.filename_to_title("test_module_name")
        self.assertEqual(result, "Test Module Name")

    def test_hyphens_to_spaces(self):
        """Test that hyphens are converted to spaces."""
        result = ctmm_build.filename_to_title("test-module-name")
        self.assertEqual(result, "Test Module Name")

    def test_mixed_separators(self):
        """Test handling of mixed underscores and hyphens."""
        result = ctmm_build.filename_to_title("test_module-name")
        self.assertEqual(result, "Test Module Name")

    def test_single_word(self):
        """Test single word filename."""
        result = ctmm_build.filename_to_title("module")
        self.assertEqual(result, "Module")

    def test_already_capitalized(self):
        """Test filename that is already properly formatted."""
        result = ctmm_build.filename_to_title("Test_Module")
        self.assertEqual(result, "Test Module")

    def test_lowercase_input(self):
        """Test all lowercase input."""
        result = ctmm_build.filename_to_title("depression_worksheet")
        self.assertEqual(result, "Depression Worksheet")

    def test_empty_string(self):
        """Test empty string input."""
        result = ctmm_build.filename_to_title("")
        self.assertEqual(result, "")

    def test_numbers_in_filename(self):
        """Test filename with numbers."""
        result = ctmm_build.filename_to_title("module_1_test")
        self.assertEqual(result, "Module 1 Test")

    def test_special_characters(self):
        """Test filename with multiple consecutive separators."""
        result = ctmm_build.filename_to_title("test__double--underscore")
        # Multiple consecutive separators are normalized to single spaces
        self.assertEqual(result, "Test Double Underscore")

    def test_german_therapeutic_names(self):
        """Test typical German therapeutic module names."""
        test_cases = [
            ("arbeitsblatt_trigger", "Arbeitsblatt Trigger"),
            ("depression-management", "Depression Management"),
            ("bindung_muster", "Bindung Muster"),
            ("kommunikation_skills", "Kommunikation Skills"),
        ]
        
        for input_name, expected in test_cases:
            with self.subTest(input_name=input_name):
                result = ctmm_build.filename_to_title(input_name)
                self.assertEqual(result, expected)

    def test_mixed_case_input(self):
        """Test mixed case input is normalized properly."""
        result = ctmm_build.filename_to_title("hELLo_WoRLd")
        self.assertEqual(result, "Hello World")

    def test_multiple_consecutive_separators(self):
        """Test multiple consecutive separators are normalized to single spaces."""
        result = ctmm_build.filename_to_title("hello__world")
        self.assertEqual(result, "Hello World")

    def test_leading_trailing_separators(self):
        """Test leading and trailing separators are normalized (trimmed)."""
        result = ctmm_build.filename_to_title("_hello_world_")
        self.assertEqual(result, "Hello World")

    def test_realistic_filenames(self):
        """Test realistic German therapy-related filenames from the CTMM system."""
        test_cases = [
            ("arbeitsblatt_depression", "Arbeitsblatt Depression"),
            ("trigger_management", "Trigger Management"),
            ("borderline_worksheet", "Borderline Worksheet"),
            ("ptsd-coping-strategies", "Ptsd Coping Strategies"),
            ("adhd_attention_exercises", "Adhd Attention Exercises"),
        ]
        
        for input_name, expected in test_cases:
            with self.subTest(input_name=input_name):
                result = ctmm_build.filename_to_title(input_name)
                self.assertEqual(result, expected)

    def test_very_long_filename(self):
        """Test very long filename to ensure performance and correctness."""
        long_filename = "very_long_module_name_with_many_words_that_should_still_work_correctly"
        expected = "Very Long Module Name With Many Words That Should Still Work Correctly"
        result = ctmm_build.filename_to_title(long_filename)
        self.assertEqual(result, expected)

    def test_german_umlauts_preserved(self):
        """Test that German umlauts and special characters are preserved."""
        test_cases = [
            ("übung_für_patienten", "Übung Für Patienten"),
            ("ängste_bewältigen", "Ängste Bewältigen"),
            ("selbst-fürsorge", "Selbst Fürsorge"),
        ]
        
        for input_name, expected in test_cases:
            with self.subTest(input_name=input_name):
                result = ctmm_build.filename_to_title(input_name)
                self.assertEqual(result, expected)

    def test_numeric_prefixes(self):
        """Test filenames with numeric prefixes (common in therapy modules)."""
        test_cases = [
            ("01_einführung", "01 Einführung"),
            ("2_advanced_techniques", "2 Advanced Techniques"),
            ("session_10_review", "Session 10 Review"),
        ]
        
        for input_name, expected in test_cases:
            with self.subTest(input_name=input_name):
                result = ctmm_build.filename_to_title(input_name)
                self.assertEqual(result, expected)

    def test_whitespace_edge_cases(self):
        """Test various whitespace scenarios."""
        test_cases = [
            ("  hello_world  ", "Hello World"),  # Leading/trailing spaces
            ("hello___world", "Hello World"),    # Multiple underscores
            ("hello---world", "Hello World"),    # Multiple hyphens
            ("hello_-_world", "Hello World"),    # Mixed separators
        ]
        
        for input_name, expected in test_cases:
            with self.subTest(input_name=input_name):
                result = ctmm_build.filename_to_title(input_name)
                self.assertEqual(result, expected)


class TestCTMMBuildSystemIntegration(unittest.TestCase):
    """Integration tests for CTMM Build System functions."""

    def test_scan_references_function_exists(self):
        """Test that scan_references function exists and is callable."""
        self.assertTrue(hasattr(ctmm_build, 'scan_references'))
        self.assertTrue(callable(ctmm_build.scan_references))

    def test_check_missing_files_function_exists(self):
        """Test that check_missing_files function exists and is callable."""
        self.assertTrue(hasattr(ctmm_build, 'check_missing_files'))
        self.assertTrue(callable(ctmm_build.check_missing_files))

    def test_create_template_function_exists(self):
        """Test that create_template function exists and is callable."""
        self.assertTrue(hasattr(ctmm_build, 'create_template'))
        self.assertTrue(callable(ctmm_build.create_template))

    def test_test_basic_build_function_exists(self):
        """Test that test_basic_build function exists and is callable."""
        self.assertTrue(hasattr(ctmm_build, 'test_basic_build'))
        self.assertTrue(callable(ctmm_build.test_basic_build))

    def test_test_full_build_function_exists(self):
        """Test that test_full_build function exists and is callable."""
        self.assertTrue(hasattr(ctmm_build, 'test_full_build'))
        self.assertTrue(callable(ctmm_build.test_full_build))

    def test_problematic_functions_removed(self):
        """Test that the problematic functions identified in PR #393 have been removed."""
        # These functions were flagged as unnecessary in the PR review
        self.assertFalse(hasattr(ctmm_build, 'test_basic_framework'))
        self.assertFalse(hasattr(ctmm_build, 'generate_build_report'))

    def test_return_type(self):
        """Test that the filename_to_title function returns a string."""
        result = ctmm_build.filename_to_title("test_file")
        self.assertIsInstance(result, str)

    def test_scan_references_returns_dict(self):
        """Test that scan_references function returns a dictionary with correct keys."""
        result = ctmm_build.scan_references("main.tex")
        self.assertIsInstance(result, dict)
        self.assertIn("style_files", result)
        self.assertIn("module_files", result)
        self.assertIsInstance(result["style_files"], list)
        self.assertIsInstance(result["module_files"], list)

    def test_structured_data_returns(self):
        """Test that build system functions return properly structured data."""
        # Test scan_references returns structured data
        references = ctmm_build.scan_references("main.tex")
        self.assertIsInstance(references, dict)
        
        # Verify required keys exist
        required_keys = ["style_files", "module_files"]
        for key in required_keys:
            self.assertIn(key, references, f"Missing required key: {key}")
            self.assertIsInstance(references[key], list, f"Key {key} should be a list")
        
        # Test check_missing_files returns list
        all_files = references["style_files"] + references["module_files"]
        missing_files = ctmm_build.check_missing_files(all_files)
        self.assertIsInstance(missing_files, list)

    def test_error_handling_robustness(self):
        """Test error handling in build system functions."""
        # Test scan_references with non-existent file
        result = ctmm_build.scan_references("non_existent_file.tex")
        self.assertIsInstance(result, dict)
        self.assertEqual(result["style_files"], [])
        self.assertEqual(result["module_files"], [])
        
        # Test check_missing_files with empty list
        result = ctmm_build.check_missing_files([])
        self.assertIsInstance(result, list)
        self.assertEqual(len(result), 0)

    def test_build_system_numbered_steps(self):
        """Test that the build system implements numbered steps as described in PR."""
        # This test verifies the main function structure without actually running it
        import inspect
        
        # Get the source code of the main function
        source = inspect.getsource(ctmm_build.main)
        
        # Check that numbered steps are implemented
        self.assertIn("step = 1", source, "Build system should use numbered steps")
        self.assertIn("step += 1", source, "Build system should increment step numbers")
        self.assertIn("print(f\"\\n{step}.", source, "Build system should print numbered steps")


if __name__ == '__main__':
    # Run the tests
    unittest.main(verbosity=2)<|MERGE_RESOLUTION|>--- conflicted
+++ resolved
@@ -2,30 +2,30 @@
 """
 Unit tests for CTMM Build System functions.
 Tests the ctmm_build.py module functions for correctness.
-<<<<<<< HEAD
+copilot/fix-407
 
 Unit tests for CTMM Build System functions
 Tests the filename_to_title() function with various input formats.
-=======
->>>>>>> 9d5ca4d4
+
+main
 """
 
 import unittest
 import sys
 from pathlib import Path
-<<<<<<< HEAD
-=======
-
->>>>>>> 9d5ca4d4
+copilot/fix-407
+
+
+main
 # Add current directory to path for importing ctmm_build
 sys.path.insert(0, str(Path(__file__).parent))
 import ctmm_build
 
-<<<<<<< HEAD
+copilot/fix-407
 from ctmm_build import filename_to_title
 
-=======
->>>>>>> 9d5ca4d4
+
+main
 
 class TestFilenameToTitle(unittest.TestCase):
     """Test cases for the filename_to_title function."""
