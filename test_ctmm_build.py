#!/usr/bin/env python3
"""
Unit tests for CTMM Build System functions.
Tests the ctmm_build.py module functions for correctness.
"""

import unittest
import sys
import tempfile
import os
from pathlib import Path

# Add current directory to path for importing ctmm_build
sys.path.insert(0, str(Path(__file__).parent))
import ctmm_build


class TestFilenameToTitle(unittest.TestCase):
    """Test cases for the filename_to_title function."""

    def test_underscores_to_spaces(self):
        """Test that underscores are converted to spaces."""
        result = ctmm_build.filename_to_title("test_module_name")
        self.assertEqual(result, "Test Module Name")

    def test_hyphens_to_spaces(self):
        """Test that hyphens are converted to spaces."""
        result = ctmm_build.filename_to_title("test-module-name")
        self.assertEqual(result, "Test Module Name")

    def test_mixed_separators(self):
        """Test handling of mixed underscores and hyphens."""
        result = ctmm_build.filename_to_title("test_module-name")
        self.assertEqual(result, "Test Module Name")

    def test_single_word(self):
        """Test single word filename."""
        result = ctmm_build.filename_to_title("module")
        self.assertEqual(result, "Module")

    def test_already_capitalized(self):
        """Test filename that's already properly formatted."""
        result = ctmm_build.filename_to_title("Test_Module")
        self.assertEqual(result, "Test Module")

    def test_lowercase_input(self):
        """Test all lowercase input."""
        result = ctmm_build.filename_to_title("depression_worksheet")
        self.assertEqual(result, "Depression Worksheet")

    def test_empty_string(self):
        """Test empty string input."""
        result = ctmm_build.filename_to_title("")
        self.assertEqual(result, "")

    def test_numbers_in_filename(self):
        """Test filename with numbers."""
        result = ctmm_build.filename_to_title("module_1_test")
        self.assertEqual(result, "Module 1 Test")

    def test_special_characters(self):
        """Test filename with multiple consecutive separators."""
        result = ctmm_build.filename_to_title("test__double--underscore")
        # Multiple consecutive separators are normalized to single spaces
        self.assertEqual(result, "Test Double Underscore")

    def test_german_therapeutic_names(self):
        """Test typical German therapeutic module names."""
        test_cases = [
            ("arbeitsblatt_trigger", "Arbeitsblatt Trigger"),
            ("depression-management", "Depression Management"),
            ("bindung_muster", "Bindung Muster"),
            ("kommunikation_skills", "Kommunikation Skills"),
        ]
        
        for input_name, expected in test_cases:
            with self.subTest(input_name=input_name):
                result = ctmm_build.filename_to_title(input_name)
                self.assertEqual(result, expected)

    def test_mixed_case_input(self):
        """Test mixed case input is normalized properly."""
        result = ctmm_build.filename_to_title("hELLo_WoRLd")
        self.assertEqual(result, "Hello World")

    def test_multiple_consecutive_separators(self):
        """Test multiple consecutive separators are normalized to single spaces."""
        result = ctmm_build.filename_to_title("hello__world")
        self.assertEqual(result, "Hello World")

    def test_leading_trailing_separators(self):
        """Test leading and trailing separators are normalized (trimmed)."""
        result = ctmm_build.filename_to_title("_hello_world_")
        self.assertEqual(result, "Hello World")

    def test_realistic_filenames(self):
        """Test realistic German therapy-related filenames from the CTMM system."""
        test_cases = [
            ("arbeitsblatt_depression", "Arbeitsblatt Depression"),
            ("trigger_management", "Trigger Management"),
            ("borderline_worksheet", "Borderline Worksheet"),
            ("ptsd-coping-strategies", "Ptsd Coping Strategies"),
            ("adhd_attention_exercises", "Adhd Attention Exercises"),
        ]
        
        for input_name, expected in test_cases:
            with self.subTest(input_name=input_name):
                result = ctmm_build.filename_to_title(input_name)
                self.assertEqual(result, expected)

<<<<<<< HEAD
    def test_file_extensions(self):
        """Test filename with file extensions (dots)."""
        test_cases = [
            ("document.tex", "Document.tex"),
            ("style_file.sty", "Style File.sty"),
            ("module_name.txt", "Module Name.txt"),
            ("test.file.name", "Test.file.name"),
        ]
        
        for input_name, expected in test_cases:
            with self.subTest(input_name=input_name):
                result = ctmm_build.filename_to_title(input_name)
                self.assertEqual(result, expected)

    def test_unicode_characters(self):
        """Test filename with Unicode characters (German umlauts and special chars)."""
        test_cases = [
            ("übung_test", "Übung Test"),
            ("arbeitsblatt_ä_ö_ü", "Arbeitsblatt Ä Ö Ü"),
            ("therapie_übung", "Therapie Übung"),
            ("test_ß_character", "Test Ss Character"),
        ]
        
        for input_name, expected in test_cases:
            with self.subTest(input_name=input_name):
                result = ctmm_build.filename_to_title(input_name)
                self.assertEqual(result, expected)

    def test_only_separators_input(self):
        """Test input containing only separators."""
        test_cases = [
            ("___", ""),
            ("---", ""),
            ("_-_-_", ""),
            ("_", ""),
            ("-", ""),
=======
    def test_very_long_filename(self):
        """Test very long filename to ensure performance and correctness."""
        long_filename = "very_long_module_name_with_many_words_that_should_still_work_correctly"
        expected = "Very Long Module Name With Many Words That Should Still Work Correctly"
        result = ctmm_build.filename_to_title(long_filename)
        self.assertEqual(result, expected)

    def test_german_umlauts_preserved(self):
        """Test that German umlauts and special characters are preserved."""
        test_cases = [
            ("übung_für_patienten", "Übung Für Patienten"),
            ("ängste_bewältigen", "Ängste Bewältigen"),
            ("selbst-fürsorge", "Selbst Fürsorge"),
>>>>>>> 0fe07a79
        ]
        
        for input_name, expected in test_cases:
            with self.subTest(input_name=input_name):
                result = ctmm_build.filename_to_title(input_name)
                self.assertEqual(result, expected)

<<<<<<< HEAD
    def test_special_characters_preservation(self):
        """Test that special characters other than underscores and hyphens are preserved."""
        test_cases = [
            ("file@name", "File@name"),
            ("test#module", "Test#module"),
            ("data.backup", "Data.backup"),
            ("config$test", "Config$test"),
            ("module%name", "Module%name"),
=======
    def test_numeric_prefixes(self):
        """Test filenames with numeric prefixes (common in therapy modules)."""
        test_cases = [
            ("01_einführung", "01 Einführung"),
            ("2_advanced_techniques", "2 Advanced Techniques"),
            ("session_10_review", "Session 10 Review"),
>>>>>>> 0fe07a79
        ]
        
        for input_name, expected in test_cases:
            with self.subTest(input_name=input_name):
                result = ctmm_build.filename_to_title(input_name)
                self.assertEqual(result, expected)

<<<<<<< HEAD
    def test_whitespace_normalization(self):
        """Test that existing whitespace is handled correctly."""
        test_cases = [
            ("hello world", "Hello World"),
            ("test file name", "Test File Name"),
            ("  spaced  out  ", "Spaced Out"),
            ("tab\tcharacter", "Tab Character"),
=======
    def test_whitespace_edge_cases(self):
        """Test various whitespace scenarios."""
        test_cases = [
            ("  hello_world  ", "Hello World"),  # Leading/trailing spaces
            ("hello___world", "Hello World"),    # Multiple underscores
            ("hello---world", "Hello World"),    # Multiple hyphens
            ("hello_-_world", "Hello World"),    # Mixed separators
>>>>>>> 0fe07a79
        ]
        
        for input_name, expected in test_cases:
            with self.subTest(input_name=input_name):
                result = ctmm_build.filename_to_title(input_name)
                self.assertEqual(result, expected)


class TestCTMMBuildSystemIntegration(unittest.TestCase):
    """Integration tests for CTMM Build System functions."""

    def test_scan_references_function_exists(self):
        """Test that the scan_references function exists and is callable."""
        self.assertTrue(hasattr(ctmm_build, 'scan_references'))
        self.assertTrue(callable(ctmm_build.scan_references))

    def test_check_missing_files_function_exists(self):
        """Test that the check_missing_files function exists and is callable."""
        self.assertTrue(hasattr(ctmm_build, 'check_missing_files'))
        self.assertTrue(callable(ctmm_build.check_missing_files))

    def test_create_template_function_exists(self):
        """Test that the create_template function exists and is callable."""
        self.assertTrue(hasattr(ctmm_build, 'create_template'))
        self.assertTrue(callable(ctmm_build.create_template))

    def test_test_basic_build_function_exists(self):
        """Test that the test_basic_build function exists and is callable."""
        self.assertTrue(hasattr(ctmm_build, 'test_basic_build'))
        self.assertTrue(callable(ctmm_build.test_basic_build))

    def test_test_full_build_function_exists(self):
        """Test that the test_full_build function exists and is callable."""
        self.assertTrue(hasattr(ctmm_build, 'test_full_build'))
        self.assertTrue(callable(ctmm_build.test_full_build))

    def test_problematic_functions_removed(self):
        """Test that the problematic functions identified in PR #393 have been removed."""
        # These functions were flagged as unnecessary in the PR review
        self.assertFalse(hasattr(ctmm_build, 'test_basic_framework'))
        self.assertFalse(hasattr(ctmm_build, 'generate_build_report'))

    def test_return_type(self):
        """Test that the filename_to_title function returns a string."""
        result = ctmm_build.filename_to_title("test_file")
        self.assertIsInstance(result, str)

    def test_scan_references_returns_dict(self):
        """Test that the scan_references function returns a dictionary with correct keys."""
        result = ctmm_build.scan_references("main.tex")
        self.assertIsInstance(result, dict)
        self.assertIn("style_files", result)
        self.assertIn("module_files", result)
        self.assertIsInstance(result["style_files"], list)
        self.assertIsInstance(result["module_files"], list)

    def test_structured_data_returns(self):
        """Test that the build system functions return properly structured data."""
        # Test scan_references returns structured data
        references = ctmm_build.scan_references("main.tex")
        self.assertIsInstance(references, dict)
        
        # Verify required keys exist
        required_keys = ["style_files", "module_files"]
        for key in required_keys:
            self.assertIn(key, references, f"Missing required key: {key}")
            self.assertIsInstance(references[key], list, f"Key {key} should be a list")
        
        # Test check_missing_files returns list
        all_files = references["style_files"] + references["module_files"]
        missing_files = ctmm_build.check_missing_files(all_files)
        self.assertIsInstance(missing_files, list)

    def test_error_handling_robustness(self):
        """Test error handling in build system functions."""
        # Test scan_references with non-existent file
        result = ctmm_build.scan_references("non_existent_file.tex")
        self.assertIsInstance(result, dict)
        self.assertEqual(result["style_files"], [])
        self.assertEqual(result["module_files"], [])
        
        # Test check_missing_files with empty list
        result = ctmm_build.check_missing_files([])
        self.assertIsInstance(result, list)
        self.assertEqual(len(result), 0)

    def test_build_system_numbered_steps(self):
        """Test that the build system implements numbered steps as described in PR."""
        # This test verifies the main function structure without actually running it
        import inspect
        
        # Get the source code of the main function
        source = inspect.getsource(ctmm_build.main)
        
        # Check that numbered steps are implemented
        self.assertIn("step = 1", source, "Build system should use numbered steps")
        self.assertIn("step += 1", source, "Build system should increment step numbers")
        self.assertIn("print(f\"\\n{step}.", source, "Build system should print numbered steps")

    def test_structured_data_returns_enhanced(self):
        """Test that the enhanced build system returns structured data."""
        import inspect
        
        # Get the source code of the main function
        source = inspect.getsource(ctmm_build.main)
        
        # Check for structured data patterns
        self.assertIn("build_data", source, "Main function should use structured data")
        self.assertIn("latex_validation", source, "Should track LaTeX validation status")
        self.assertIn("file_scanning", source, "Should track file scanning results")
        self.assertIn("build_testing", source, "Should track build testing results")

    def test_enhanced_error_handling(self):
        """Test that the enhanced build system has proper error handling."""
        import inspect
        
        # Get the source code of the main function
        source = inspect.getsource(ctmm_build.main)
        
        # Check for try-except blocks
        self.assertIn("try:", source, "Main function should have error handling")
        self.assertIn("except Exception as e:", source, "Should catch and handle exceptions")
        self.assertIn("logger.error", source, "Should log errors appropriately")

    def test_modular_helper_functions(self):
        """Test that the build system uses modular helper functions."""
        # Check that helper functions exist
        self.assertTrue(hasattr(ctmm_build, '_generate_build_summary'))
        self.assertTrue(hasattr(ctmm_build, '_generate_exit_code'))
        self.assertTrue(callable(ctmm_build._generate_build_summary))
        self.assertTrue(callable(ctmm_build._generate_exit_code))


class TestBuildSystemStructuredData(unittest.TestCase):
    """Test cases for structured data handling in the build system."""

    def test_build_data_structure(self):
        """Test that build data structure is properly defined."""
        import inspect
        
        # Get the source code to examine data structure
        source = inspect.getsource(ctmm_build.main)
        
        # Check for expected data structure keys
        expected_keys = [
            "latex_validation",
            "file_scanning", 
            "file_existence",
            "template_creation",
            "build_testing"
        ]
        
        for key in expected_keys:
            self.assertIn(f'"{key}"', source, f"build_data should contain {key}")

    def test_helper_function_error_handling(self):
        """Test that helper functions handle edge cases properly."""
        # Create mock build_data for testing
        mock_build_data = {
            "latex_validation": {"passed": True, "errors": []},
            "file_scanning": {"style_files": [], "module_files": []},
            "file_existence": {"missing_files": [], "total_missing": 0},
            "template_creation": {"created_count": 0, "created_files": []},
            "build_testing": {"basic_passed": True, "full_passed": True}
        }
        
        # Test _generate_exit_code with successful build
        exit_code = ctmm_build._generate_exit_code(mock_build_data)
        self.assertEqual(exit_code, 0, "Should return 0 for successful build")
        
        # Test _generate_exit_code with failed build
        mock_build_data["build_testing"]["basic_passed"] = False
        exit_code = ctmm_build._generate_exit_code(mock_build_data)
        self.assertEqual(exit_code, 1, "Should return 1 for failed build")

    def test_scan_references_enhanced_functionality(self):
        """Test enhanced scan_references with comment filtering."""
        # Create a test file with comments
        test_content = """
\\documentclass{article}
% This is a comment with \\usepackage{style/commented-style}
\\usepackage{style/active-style}
% Another comment with \\input{modules/commented-module}  
\\input{modules/active-module}
\\begin{document}
\\end{document}
"""
        test_file = "test_enhanced.tex"
        
        try:
            with open(test_file, 'w', encoding='utf-8') as f:
                f.write(test_content)
            
            result = ctmm_build.scan_references(test_file)
            
            # Should only find non-commented references
            self.assertEqual(result["style_files"], ["style/active-style.sty"])
            self.assertEqual(result["module_files"], ["modules/active-module.tex"])
            
        finally:
            if Path(test_file).exists():
                Path(test_file).unlink()

    def test_escaped_percent_handling(self):
        """Test that escaped percent signs (\\%) are handled correctly."""
        test_content = """
\\documentclass{article}
\\usepackage{style/test-style}
% This is a real comment
This line has an escaped \\% percent sign
\\input{modules/test-module}
\\begin{document}
Content with \\% escaped percent
\\end{document}
"""
        test_file = "test_escaped.tex"
        
        try:
            with open(test_file, 'w', encoding='utf-8') as f:
                f.write(test_content)
            
            result = ctmm_build.scan_references(test_file)
            
            # Should find both references despite escaped % in content
            self.assertEqual(result["style_files"], ["style/test-style.sty"])
            self.assertEqual(result["module_files"], ["modules/test-module.tex"])
            
        finally:
            if Path(test_file).exists():
                Path(test_file).unlink()


class TestScanReferences(unittest.TestCase):
    """Test cases for the scan_references function."""

    def setUp(self):
        """Set up test fixtures."""
        self.test_main_tex = "test_main.tex"
        self.test_content = """
\\documentclass{article}
\\usepackage{style/ctmm-design}
\\usepackage{style/form-elements}
\\usepackage{style/ctmm-diagrams}
\\begin{document}
\\input{modules/arbeitsblatt-trigger}
\\input{modules/depression}
\\input{modules/bindungsleitfaden}
\\end{document}
"""

    def tearDown(self):
        """Clean up test fixtures."""
        if Path(self.test_main_tex).exists():
            Path(self.test_main_tex).unlink()

    def test_scan_references_basic_functionality(self):
        """Test that scan_references correctly identifies style and module files."""
        # Create test file
        with open(self.test_main_tex, 'w', encoding='utf-8') as f:
            f.write(self.test_content)

        result = ctmm_build.scan_references(self.test_main_tex)
        
        # Verify return structure
        self.assertIsInstance(result, dict)
        self.assertIn("style_files", result)
        self.assertIn("module_files", result)
        
        # Verify style files
        expected_style_files = [
            "style/ctmm-design.sty",
            "style/form-elements.sty", 
            "style/ctmm-diagrams.sty"
        ]
        self.assertEqual(sorted(result["style_files"]), sorted(expected_style_files))
        
        # Verify module files
        expected_module_files = [
            "modules/arbeitsblatt-trigger.tex",
            "modules/depression.tex",
            "modules/bindungsleitfaden.tex"
        ]
        self.assertEqual(sorted(result["module_files"]), sorted(expected_module_files))

    def test_scan_references_empty_file(self):
        """Test scan_references with empty main.tex file."""
        with open(self.test_main_tex, 'w', encoding='utf-8') as f:
            f.write("")

        result = ctmm_build.scan_references(self.test_main_tex)
        
        self.assertEqual(result["style_files"], [])
        self.assertEqual(result["module_files"], [])

    def test_scan_references_commented_lines(self):
        """Test that commented lines are not processed."""
        content = """
\\documentclass{article}
% \\usepackage{style/commented-style}
\\usepackage{style/active-style}
% \\input{modules/commented-module}
\\input{modules/active-module}
\\begin{document}
\\end{document}
"""
        with open(self.test_main_tex, 'w', encoding='utf-8') as f:
            f.write(content)

        result = ctmm_build.scan_references(self.test_main_tex)
        
        self.assertEqual(result["style_files"], ["style/active-style.sty"])
        self.assertEqual(result["module_files"], ["modules/active-module.tex"])


class TestCheckMissingFiles(unittest.TestCase):
    """Test cases for the check_missing_files function."""

    def setUp(self):
        """Set up test fixtures."""
        self.test_files = []
        self.existing_file = "test_existing.txt"
        self.missing_file = "test_missing.txt"
        
        # Create an existing file for testing
        with open(self.existing_file, 'w') as f:
            f.write("test content")
        self.test_files.append(self.existing_file)

    def tearDown(self):
        """Clean up test fixtures."""
        for file_path in self.test_files:
            if Path(file_path).exists():
                Path(file_path).unlink()

    def test_check_missing_files_mixed_list(self):
        """Test check_missing_files with both existing and missing files."""
        files_to_check = [self.existing_file, self.missing_file]
        
        result = ctmm_build.check_missing_files(files_to_check)
        
        self.assertIsInstance(result, list)
        self.assertEqual(result, [self.missing_file])

    def test_check_missing_files_all_exist(self):
        """Test check_missing_files when all files exist."""
        files_to_check = [self.existing_file]
        
        result = ctmm_build.check_missing_files(files_to_check)
        
        self.assertEqual(result, [])

    def test_check_missing_files_all_missing(self):
        """Test check_missing_files when all files are missing."""
        files_to_check = ["missing1.txt", "missing2.txt"]
        
        result = ctmm_build.check_missing_files(files_to_check)
        
        self.assertEqual(sorted(result), sorted(files_to_check))

    def test_check_missing_files_empty_list(self):
        """Test check_missing_files with empty file list."""
        result = ctmm_build.check_missing_files([])
        
        self.assertEqual(result, [])


class TestCreateTemplate(unittest.TestCase):
    """Test cases for the create_template function."""

    def setUp(self):
        """Set up test fixtures."""
        self.test_files = []
        self.test_dirs = []

    def tearDown(self):
        """Clean up test fixtures."""
        for file_path in self.test_files:
            if Path(file_path).exists():
                Path(file_path).unlink()
        for dir_path in reversed(self.test_dirs):
            if Path(dir_path).exists() and Path(dir_path).is_dir():
                try:
                    Path(dir_path).rmdir()
                except OSError:
                    pass  # Directory not empty, that's ok

    def test_create_template_style_file(self):
        """Test creating a template for a style file."""
        style_file = "test_templates/test-style.sty"
        self.test_files.append(style_file)
        self.test_files.append("test_templates/TODO_test-style.md")
        self.test_dirs.append("test_templates")
        
        ctmm_build.create_template(style_file)
        
        # Check that style file was created
        self.assertTrue(Path(style_file).exists())
        
        # Check content contains expected elements
        with open(style_file, 'r', encoding='utf-8') as f:
            content = f.read()
        
        self.assertIn("\\NeedsTeXFormat{LaTeX2e}", content)
        self.assertIn("\\ProvidesPackage{test-style}", content)
        self.assertIn("TODO", content)
        
        # Check that TODO file was created
        todo_file = "test_templates/TODO_test-style.md"
        self.assertTrue(Path(todo_file).exists())

    def test_create_template_module_file(self):
        """Test creating a template for a module file."""
        module_file = "test_templates/test-module.tex"
        self.test_files.append(module_file)
        self.test_files.append("test_templates/TODO_test-module.md")
        self.test_dirs.append("test_templates")
        
        ctmm_build.create_template(module_file)
        
        # Check that module file was created
        self.assertTrue(Path(module_file).exists())
        
        # Check content contains expected elements
        with open(module_file, 'r', encoding='utf-8') as f:
            content = f.read()
        
        self.assertIn("\\section{TODO: Test Module}", content)
        self.assertIn("\\label{sec:test-module}", content)
        self.assertIn("TODO", content)
        
        # Check that TODO file was created
        todo_file = "test_templates/TODO_test-module.md"
        self.assertTrue(Path(todo_file).exists())

    def test_create_template_creates_directories(self):
        """Test that create_template creates necessary directories."""
        nested_file = "deep/nested/path/test-file.tex"
        self.test_files.append(nested_file)
        self.test_files.append("deep/nested/path/TODO_test-file.md")
        self.test_dirs.extend(["deep/nested/path", "deep/nested", "deep"])
        
        ctmm_build.create_template(nested_file)
        
        # Check that all directories were created
        self.assertTrue(Path("deep").exists())
        self.assertTrue(Path("deep/nested").exists())
        self.assertTrue(Path("deep/nested/path").exists())
        self.assertTrue(Path(nested_file).exists())


class TestBuildSystemIntegration(unittest.TestCase):
    """Integration tests for build system functionality."""

    def test_validate_latex_files_function_exists(self):
        """Test that validate_latex_files function exists and is callable."""
        self.assertTrue(hasattr(ctmm_build, 'validate_latex_files'))
        self.assertTrue(callable(ctmm_build.validate_latex_files))

    def test_main_function_error_handling(self):
        """Test that main function has proper error handling structure."""
        import inspect
        
        source = inspect.getsource(ctmm_build.main)
        
        # Check for logging usage
        self.assertIn("logger.", source, "Main function should use logging")
        
        # Check for step-by-step execution
        self.assertIn("step", source, "Main function should implement steps")

    def test_build_system_comprehensive_workflow(self):
        """Test the complete build system workflow."""
        # This test verifies that all main functions work together
        # without actually running LaTeX compilation
        
        # Test scan_references
        references = ctmm_build.scan_references("main.tex")
        self.assertIsInstance(references, dict)
        
        # Test check_missing_files
        all_files = references["style_files"] + references["module_files"]
        missing_files = ctmm_build.check_missing_files(all_files)
        self.assertIsInstance(missing_files, list)
        
        # Test validate_latex_files
        is_valid = ctmm_build.validate_latex_files()
        self.assertIsInstance(is_valid, bool)

    def test_function_return_types(self):
        """Test that all build system functions return expected types."""
        # Test scan_references return type
        result = ctmm_build.scan_references("main.tex")
        self.assertIsInstance(result, dict)
        self.assertIn("style_files", result)
        self.assertIn("module_files", result)
        
        # Test check_missing_files return type
        result = ctmm_build.check_missing_files([])
        self.assertIsInstance(result, list)
        
        # Test validate_latex_files return type
        result = ctmm_build.validate_latex_files()
        self.assertIsInstance(result, bool)

    def test_error_resilience(self):
        """Test that functions handle errors gracefully."""
        # Test scan_references with invalid file
        result = ctmm_build.scan_references("nonexistent_file.tex")
        self.assertIsInstance(result, dict)
        self.assertEqual(result["style_files"], [])
        self.assertEqual(result["module_files"], [])
        
        # Test check_missing_files with invalid paths
        result = ctmm_build.check_missing_files(["invalid/path/file.txt"])
        self.assertIsInstance(result, list)
        self.assertEqual(result, ["invalid/path/file.txt"])


if __name__ == '__main__':
    # Run the tests
    unittest.main(verbosity=2)<|MERGE_RESOLUTION|>--- conflicted
+++ resolved
@@ -108,7 +108,7 @@
                 result = ctmm_build.filename_to_title(input_name)
                 self.assertEqual(result, expected)
 
-<<<<<<< HEAD
+copilot/fix-588
     def test_file_extensions(self):
         """Test filename with file extensions (dots)."""
         test_cases = [
@@ -145,7 +145,7 @@
             ("_-_-_", ""),
             ("_", ""),
             ("-", ""),
-=======
+
     def test_very_long_filename(self):
         """Test very long filename to ensure performance and correctness."""
         long_filename = "very_long_module_name_with_many_words_that_should_still_work_correctly"
@@ -159,7 +159,7 @@
             ("übung_für_patienten", "Übung Für Patienten"),
             ("ängste_bewältigen", "Ängste Bewältigen"),
             ("selbst-fürsorge", "Selbst Fürsorge"),
->>>>>>> 0fe07a79
+main
         ]
         
         for input_name, expected in test_cases:
@@ -167,7 +167,7 @@
                 result = ctmm_build.filename_to_title(input_name)
                 self.assertEqual(result, expected)
 
-<<<<<<< HEAD
+copilot/fix-588
     def test_special_characters_preservation(self):
         """Test that special characters other than underscores and hyphens are preserved."""
         test_cases = [
@@ -176,14 +176,14 @@
             ("data.backup", "Data.backup"),
             ("config$test", "Config$test"),
             ("module%name", "Module%name"),
-=======
+
     def test_numeric_prefixes(self):
         """Test filenames with numeric prefixes (common in therapy modules)."""
         test_cases = [
             ("01_einführung", "01 Einführung"),
             ("2_advanced_techniques", "2 Advanced Techniques"),
             ("session_10_review", "Session 10 Review"),
->>>>>>> 0fe07a79
+main
         ]
         
         for input_name, expected in test_cases:
@@ -191,7 +191,7 @@
                 result = ctmm_build.filename_to_title(input_name)
                 self.assertEqual(result, expected)
 
-<<<<<<< HEAD
+copilot/fix-588
     def test_whitespace_normalization(self):
         """Test that existing whitespace is handled correctly."""
         test_cases = [
@@ -199,7 +199,7 @@
             ("test file name", "Test File Name"),
             ("  spaced  out  ", "Spaced Out"),
             ("tab\tcharacter", "Tab Character"),
-=======
+
     def test_whitespace_edge_cases(self):
         """Test various whitespace scenarios."""
         test_cases = [
@@ -207,7 +207,7 @@
             ("hello___world", "Hello World"),    # Multiple underscores
             ("hello---world", "Hello World"),    # Multiple hyphens
             ("hello_-_world", "Hello World"),    # Mixed separators
->>>>>>> 0fe07a79
+main
         ]
         
         for input_name, expected in test_cases:
