# CTMM LaTeX Build System Makefile

<<<<<<< HEAD
.PHONY: build check clean test test-unit help ctmm-check ctmm-fix ctmm-validate ctmm-workflow integration-test
=======
.PHONY: build check clean test test-unit help comprehensive workflow
>>>>>>> fc5f1bd5

# Default target
all: ctmm-check build

# Check build system and dependencies
check:
	@echo "Running CTMM Build System check..."
	python3 ctmm_build.py

# CTMM Unified Tool Commands
ctmm-check:
	@echo "Running CTMM unified build check..."
	python3 ctmm_unified_tool.py build

ctmm-fix:
	@echo "Fixing over-escaped LaTeX files..."
	python3 ctmm_unified_tool.py de-escape --converted converted/ --backup

ctmm-validate:
	@echo "Validating complete CTMM project..."
	python3 ctmm_unified_tool.py validate

ctmm-workflow:
	@echo "Running complete CTMM workflow..."
	python3 ctmm_unified_tool.py workflow --converted converted/

# Integration testing
integration-test:
	@echo "Running CTMM integration test suite..."
	python3 test_integration.py

# Build PDF
build:
	@echo "Building CTMM PDF..."
	pdflatex -interaction=nonstopmode main.tex
	pdflatex -interaction=nonstopmode main.tex  # Second pass for references

# Full analysis (detailed module testing)
analyze:
	@echo "Running detailed build analysis..."
	python3 build_system.py --verbose

# Test only (without building)
test:
	@echo "Testing build system..."
	python3 ctmm_build.py | grep -E "(PASS|FAIL|ERROR|WARNING)" || true
	@echo "Running unit tests..."
	python3 test_ctmm_build.py

# Run only unit tests
test-unit:
	@echo "Running unit tests for ctmm_build.py..."
	python3 test_ctmm_build.py

# Run unit tests
unit-test:
	@echo "Running unit tests..."
	python3 test_ctmm_build.py

# Clean build artifacts
clean:
	rm -f *.aux *.log *.out *.toc *.pdf
	rm -f main_basic_test.*
	rm -f *.temp.*
	rm -f build_error_*.log
	rm -f __pycache__/*.pyc
	@echo "Cleaned build artifacts"

# Install dependencies (for local development)
deps:
	@echo "Installing Python dependencies..."
	pip install chardet
	@echo "LaTeX packages should be installed via your system package manager"

# Comprehensive workflow
comprehensive:
	@echo "Running CTMM Comprehensive Workflow..."
	python3 comprehensive_workflow.py

# Comprehensive workflow (alias)
workflow:
	@echo "Running CTMM Comprehensive Workflow..."
	python3 comprehensive_workflow.py

# Help
help:
	@echo "CTMM LaTeX Build System - Comprehensive Toolset"
	@echo "==============================================="
	@echo "Available targets:"
<<<<<<< HEAD
	@echo "  all           - Run ctmm-check and build (default)"
=======
	@echo "  all           - Run check and build (default)"
	@echo "  comprehensive - Run complete workflow validation"
	@echo "  workflow      - Alias for comprehensive"
>>>>>>> fc5f1bd5
	@echo "  check         - Check dependencies and run build system"
	@echo "  build         - Build the PDF"
	@echo "  analyze       - Run detailed module analysis"
	@echo "  test          - Quick test of build system + unit tests"
	@echo "  test-unit     - Run only unit tests for ctmm_build.py"
	@echo "  clean         - Remove build artifacts"
	@echo "  deps          - Install Python dependencies"
<<<<<<< HEAD
	@echo ""
	@echo "CTMM Unified Tool Commands:"
	@echo "  ctmm-check    - Run unified build system validation"
	@echo "  ctmm-fix      - Fix over-escaped LaTeX files"
	@echo "  ctmm-validate - Complete project validation"
	@echo "  ctmm-workflow - Run complete integration workflow"
	@echo "  integration-test - Run comprehensive integration tests"
	@echo ""
=======
>>>>>>> fc5f1bd5
	@echo "  help          - Show this help"<|MERGE_RESOLUTION|>--- conflicted
+++ resolved
@@ -1,10 +1,10 @@
 # CTMM LaTeX Build System Makefile
 
-<<<<<<< HEAD
+copilot/fix-526
 .PHONY: build check clean test test-unit help ctmm-check ctmm-fix ctmm-validate ctmm-workflow integration-test
-=======
+
 .PHONY: build check clean test test-unit help comprehensive workflow
->>>>>>> fc5f1bd5
+main
 
 # Default target
 all: ctmm-check build
@@ -94,13 +94,13 @@
 	@echo "CTMM LaTeX Build System - Comprehensive Toolset"
 	@echo "==============================================="
 	@echo "Available targets:"
-<<<<<<< HEAD
+copilot/fix-526
 	@echo "  all           - Run ctmm-check and build (default)"
-=======
+
 	@echo "  all           - Run check and build (default)"
 	@echo "  comprehensive - Run complete workflow validation"
 	@echo "  workflow      - Alias for comprehensive"
->>>>>>> fc5f1bd5
+main
 	@echo "  check         - Check dependencies and run build system"
 	@echo "  build         - Build the PDF"
 	@echo "  analyze       - Run detailed module analysis"
@@ -108,7 +108,7 @@
 	@echo "  test-unit     - Run only unit tests for ctmm_build.py"
 	@echo "  clean         - Remove build artifacts"
 	@echo "  deps          - Install Python dependencies"
-<<<<<<< HEAD
+copilot/fix-526
 	@echo ""
 	@echo "CTMM Unified Tool Commands:"
 	@echo "  ctmm-check    - Run unified build system validation"
@@ -117,6 +117,6 @@
 	@echo "  ctmm-workflow - Run complete integration workflow"
 	@echo "  integration-test - Run comprehensive integration tests"
 	@echo ""
-=======
->>>>>>> fc5f1bd5
+
+main
 	@echo "  help          - Show this help"