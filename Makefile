# CTMM LaTeX Build System Makefile

<<<<<<< HEAD
.PHONY: build check clean test test-unit help
=======
.PHONY: build check clean test help unit-test
>>>>>>> fef2c049

# Default target
all: check build

# Check build system and dependencies
check:
	@echo "Running CTMM Build System check..."
	python3 ctmm_build.py

# Build PDF
build:
	@echo "Building CTMM PDF..."
	pdflatex -interaction=nonstopmode main.tex
	pdflatex -interaction=nonstopmode main.tex  # Second pass for references

# Full analysis (detailed module testing)
analyze:
	@echo "Running detailed build analysis..."
	python3 build_system.py --verbose

# Test only (without building)
test:
	@echo "Testing build system..."
	python3 ctmm_build.py | grep -E "(PASS|FAIL|ERROR|WARNING)" || true
	@echo "Running unit tests..."
	python3 test_ctmm_build.py

# Run only unit tests
test-unit:
	@echo "Running unit tests for ctmm_build.py..."
	python3 test_ctmm_build.py

# Run unit tests
unit-test:
	@echo "Running unit tests..."
	python3 test_ctmm_build.py

# Clean build artifacts
clean:
	rm -f *.aux *.log *.out *.toc *.pdf
	rm -f main_basic_test.*
	rm -f *.temp.*
	rm -f build_error_*.log
	rm -f __pycache__/*.pyc
	@echo "Cleaned build artifacts"

# Install dependencies (for local development)
deps:
	@echo "Installing Python dependencies..."
	pip install chardet
	@echo "LaTeX packages should be installed via your system package manager"

# Help
help:
	@echo "CTMM LaTeX Build System"
	@echo "======================="
	@echo "Available targets:"
<<<<<<< HEAD
	@echo "  all      - Run check and build (default)"
	@echo "  check    - Check dependencies and run build system"
	@echo "  build    - Build the PDF"
	@echo "  analyze  - Run detailed module analysis"
	@echo "  test     - Quick test of build system + unit tests"
	@echo "  test-unit- Run only unit tests for ctmm_build.py"
	@echo "  clean    - Remove build artifacts"
	@echo "  deps     - Install Python dependencies"
	@echo "  help     - Show this help"
=======
	@echo "  all       - Run check and build (default)"
	@echo "  check     - Check dependencies and run build system"
	@echo "  build     - Build the PDF"
	@echo "  analyze   - Run detailed module analysis"
	@echo "  test      - Quick test of build system"
	@echo "  unit-test - Run unit tests for Python functions"
	@echo "  clean     - Remove build artifacts"
	@echo "  deps      - Install Python dependencies"
	@echo "  help      - Show this help"
>>>>>>> fef2c049
<|MERGE_RESOLUTION|>--- conflicted
+++ resolved
@@ -1,10 +1,10 @@
 # CTMM LaTeX Build System Makefile
 
-<<<<<<< HEAD
+copilot/fix-47
 .PHONY: build check clean test test-unit help
-=======
+
 .PHONY: build check clean test help unit-test
->>>>>>> fef2c049
+ main
 
 # Default target
 all: check build
@@ -62,7 +62,7 @@
 	@echo "CTMM LaTeX Build System"
 	@echo "======================="
 	@echo "Available targets:"
-<<<<<<< HEAD
+copilot/fix-47
 	@echo "  all      - Run check and build (default)"
 	@echo "  check    - Check dependencies and run build system"
 	@echo "  build    - Build the PDF"
@@ -72,7 +72,7 @@
 	@echo "  clean    - Remove build artifacts"
 	@echo "  deps     - Install Python dependencies"
 	@echo "  help     - Show this help"
-=======
+
 	@echo "  all       - Run check and build (default)"
 	@echo "  check     - Check dependencies and run build system"
 	@echo "  build     - Build the PDF"
@@ -82,4 +82,4 @@
 	@echo "  clean     - Remove build artifacts"
 	@echo "  deps      - Install Python dependencies"
 	@echo "  help      - Show this help"
->>>>>>> fef2c049
+main